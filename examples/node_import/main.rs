--- conflicted
+++ resolved
@@ -1,58 +1,9 @@
-<<<<<<< HEAD
 ///
 /// This example demonstrates importing and using node modules
 ///
 /// 2 node modules are imported in this example:
 /// - `os` from the Deno polyfills to the node standard library
 /// - `chalk` from npm, it will look for a matching package in the node_modules directory
-use rustyscript::{Error, Module, Runtime, RuntimeOptions};
-
-fn main() {
-    if let Err(e) = run() {
-        eprintln!("Error: {}", e);
-    }
-}
-
-fn run() -> Result<(), Error> {
-    let module = Module::new(
-        "test.js",
-        r#"
-            // From the node standard library (Deno polyfills)
-            import os from "node:os";
-
-            // From npm
-            import chalk from "npm:chalk@5";
-
-            export function print_hostname() {
-                console.log("Getting hostname from node:os:");
-                console.log(chalk.blue(os.hostname()));
-            }
-        "#,
-    );
-
-    // First we need a runtime, and to load the module we just created
-    // We set the current directory to the examples/node_import directory
-    // so that `node_modules` can be found
-    let mut runtime = Runtime::new(RuntimeOptions::default())?;
-    runtime.set_current_dir("examples/node_import")?;
-    let module_handle = runtime.load_module(&module)?;
-
-    // Now we can call the function we defined in the module
-    // `::<()>` specifies that we don't expect any return value
-    // This previously was deduced as `!` by the compiler, but that
-    // feature is now being deprecated
-    runtime.call_function::<()>(Some(&module_handle), "print_hostname", &())?;
-
-    Ok(())
-}
-=======
-///
-/// This example demonstrates importing and using node modules
-///
-/// 2 node modules are imported in this example:
-/// - `os` from the Deno polyfills to the node standard library
-/// - `chalk` from npm, it will look for a matching package in the node_modules directory
-///
 use rustyscript::{Error, Module, Runtime, RuntimeOptions};
 
 fn main() {
@@ -92,5 +43,4 @@
     runtime.call_function::<()>(Some(&module_handle), "print_hostname", &())?;
 
     Ok(())
-}
->>>>>>> 58c198e5
+}