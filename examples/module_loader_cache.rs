<<<<<<< HEAD
//!
//! This example will demonstrate usage of the `ImportProvider` trait to implement a cache for module loading.
//! This one will be a simple in-memory cache
use deno_core::{anyhow::Error, ModuleSource, ModuleSpecifier};
use rustyscript::{module_loader::ImportProvider, Module, Runtime, RuntimeOptions};
use std::collections::HashMap;

/// A simple in-memory cache for module loading
#[derive(Default)]
pub struct MemoryCache {
    cache: HashMap<String, String>,
}
impl MemoryCache {
    /// Set a module in the cache
    pub fn set(&mut self, specifier: &str, source: String) {
        self.cache.insert(specifier.to_string(), source);
    }

    /// Get a module from the cache
    pub fn get(&self, specifier: &ModuleSpecifier) -> Option<String> {
        self.cache.get(specifier.as_str()).cloned()
    }

    pub fn has(&self, specifier: &ModuleSpecifier) -> bool {
        self.cache.contains_key(specifier.as_str())
    }
}

impl ImportProvider for MemoryCache {
    fn resolve(
        &mut self,
        specifier: &ModuleSpecifier,
        _referrer: &str,
        _kind: deno_core::ResolutionKind,
    ) -> Option<Result<ModuleSpecifier, Error>> {
        // Tell the loader to allow the import if the module is in the cache
        self.get(specifier).map(|_| Ok(specifier.clone()))
    }

    fn import(
        &mut self,
        specifier: &ModuleSpecifier,
        _referrer: Option<&ModuleSpecifier>,
        _is_dyn_import: bool,
        _requested_module_type: deno_core::RequestedModuleType,
    ) -> Option<Result<String, Error>> {
        // Return the source code if the module is in the cache
        self.get(specifier).map(Ok)
    }

    fn post_process(
        &mut self,
        specifier: &ModuleSpecifier,
        source: ModuleSource,
    ) -> Result<ModuleSource, Error> {
        // Cache the source code
        if !self.has(specifier) {
            match &source.code {
                deno_core::ModuleSourceCode::String(s) => {
                    self.set(specifier.as_str(), s.to_string());
                }
                deno_core::ModuleSourceCode::Bytes(_) => {}
            }
        }
        Ok(source)
    }
}

fn main() -> Result<(), rustyscript::Error> {
    let mut cache = MemoryCache::default();
    cache.set(
        "http://example.com/my_module.js",
        "export const foo = 'bar';".to_string(),
    );

    let mut runtime = Runtime::new(RuntimeOptions {
        import_provider: Some(Box::new(cache)),
        ..Default::default()
    })?;

    let module = Module::new(
        "example.js",
        "
        import { foo } from 'http://example.com/my_module.js';
        if (foo !== 'bar') {
            throw new Error('Expected foo to be bar');
        }
    ",
    );

    runtime.load_module(&module)?;
    Ok(())
}
=======
//!
//! This example will demonstrate usage of the `ImportProvider` trait to implement a cache for module loading.
//! This one will be a simple in-memory cache
//!
use deno_core::{error::ModuleLoaderError, ModuleSource, ModuleSpecifier};
use rustyscript::{module_loader::ImportProvider, Module, Runtime, RuntimeOptions};
use std::collections::HashMap;

/// A simple in-memory cache for module loading
#[derive(Default)]
pub struct MemoryCache {
    cache: HashMap<String, String>,
}
impl MemoryCache {
    /// Set a module in the cache
    pub fn set(&mut self, specifier: &str, source: String) {
        self.cache.insert(specifier.to_string(), source);
    }

    /// Get a module from the cache
    pub fn get(&self, specifier: &ModuleSpecifier) -> Option<String> {
        self.cache.get(specifier.as_str()).cloned()
    }

    pub fn has(&self, specifier: &ModuleSpecifier) -> bool {
        self.cache.contains_key(specifier.as_str())
    }
}

impl ImportProvider for MemoryCache {
    fn resolve(
        &mut self,
        specifier: &ModuleSpecifier,
        _referrer: &str,
        _kind: deno_core::ResolutionKind,
    ) -> Option<Result<ModuleSpecifier, ModuleLoaderError>> {
        // Tell the loader to allow the import if the module is in the cache
        self.get(specifier).map(|_| Ok(specifier.clone()))
    }

    fn import(
        &mut self,
        specifier: &ModuleSpecifier,
        _referrer: Option<&ModuleSpecifier>,
        _is_dyn_import: bool,
        _requested_module_type: deno_core::RequestedModuleType,
    ) -> Option<Result<String, ModuleLoaderError>> {
        // Return the source code if the module is in the cache
        self.get(specifier).map(Ok)
    }

    fn post_process(
        &mut self,
        specifier: &ModuleSpecifier,
        source: ModuleSource,
    ) -> Result<ModuleSource, ModuleLoaderError> {
        // Cache the source code
        if !self.has(specifier) {
            match &source.code {
                deno_core::ModuleSourceCode::String(s) => {
                    self.set(specifier.as_str(), s.to_string());
                }
                deno_core::ModuleSourceCode::Bytes(_) => {}
            }
        }
        Ok(source)
    }
}

fn main() -> Result<(), rustyscript::Error> {
    let mut cache = MemoryCache::default();
    cache.set(
        "http://example.com/my_module.js",
        "export const foo = 'bar';".to_string(),
    );

    let mut runtime = Runtime::new(RuntimeOptions {
        import_provider: Some(Box::new(cache)),
        ..Default::default()
    })?;

    let module = Module::new(
        "example.js",
        "
        import { foo } from 'http://example.com/my_module.js';
        if (foo !== 'bar') {
            throw new Error('Expected foo to be bar');
        }
    ",
    );

    runtime.load_module(&module)?;
    Ok(())
}
>>>>>>> 58c198e5
<|MERGE_RESOLUTION|>--- conflicted
+++ resolved
@@ -1,102 +1,6 @@
-<<<<<<< HEAD
 //!
 //! This example will demonstrate usage of the `ImportProvider` trait to implement a cache for module loading.
 //! This one will be a simple in-memory cache
-use deno_core::{anyhow::Error, ModuleSource, ModuleSpecifier};
-use rustyscript::{module_loader::ImportProvider, Module, Runtime, RuntimeOptions};
-use std::collections::HashMap;
-
-/// A simple in-memory cache for module loading
-#[derive(Default)]
-pub struct MemoryCache {
-    cache: HashMap<String, String>,
-}
-impl MemoryCache {
-    /// Set a module in the cache
-    pub fn set(&mut self, specifier: &str, source: String) {
-        self.cache.insert(specifier.to_string(), source);
-    }
-
-    /// Get a module from the cache
-    pub fn get(&self, specifier: &ModuleSpecifier) -> Option<String> {
-        self.cache.get(specifier.as_str()).cloned()
-    }
-
-    pub fn has(&self, specifier: &ModuleSpecifier) -> bool {
-        self.cache.contains_key(specifier.as_str())
-    }
-}
-
-impl ImportProvider for MemoryCache {
-    fn resolve(
-        &mut self,
-        specifier: &ModuleSpecifier,
-        _referrer: &str,
-        _kind: deno_core::ResolutionKind,
-    ) -> Option<Result<ModuleSpecifier, Error>> {
-        // Tell the loader to allow the import if the module is in the cache
-        self.get(specifier).map(|_| Ok(specifier.clone()))
-    }
-
-    fn import(
-        &mut self,
-        specifier: &ModuleSpecifier,
-        _referrer: Option<&ModuleSpecifier>,
-        _is_dyn_import: bool,
-        _requested_module_type: deno_core::RequestedModuleType,
-    ) -> Option<Result<String, Error>> {
-        // Return the source code if the module is in the cache
-        self.get(specifier).map(Ok)
-    }
-
-    fn post_process(
-        &mut self,
-        specifier: &ModuleSpecifier,
-        source: ModuleSource,
-    ) -> Result<ModuleSource, Error> {
-        // Cache the source code
-        if !self.has(specifier) {
-            match &source.code {
-                deno_core::ModuleSourceCode::String(s) => {
-                    self.set(specifier.as_str(), s.to_string());
-                }
-                deno_core::ModuleSourceCode::Bytes(_) => {}
-            }
-        }
-        Ok(source)
-    }
-}
-
-fn main() -> Result<(), rustyscript::Error> {
-    let mut cache = MemoryCache::default();
-    cache.set(
-        "http://example.com/my_module.js",
-        "export const foo = 'bar';".to_string(),
-    );
-
-    let mut runtime = Runtime::new(RuntimeOptions {
-        import_provider: Some(Box::new(cache)),
-        ..Default::default()
-    })?;
-
-    let module = Module::new(
-        "example.js",
-        "
-        import { foo } from 'http://example.com/my_module.js';
-        if (foo !== 'bar') {
-            throw new Error('Expected foo to be bar');
-        }
-    ",
-    );
-
-    runtime.load_module(&module)?;
-    Ok(())
-}
-=======
-//!
-//! This example will demonstrate usage of the `ImportProvider` trait to implement a cache for module loading.
-//! This one will be a simple in-memory cache
-//!
 use deno_core::{error::ModuleLoaderError, ModuleSource, ModuleSpecifier};
 use rustyscript::{module_loader::ImportProvider, Module, Runtime, RuntimeOptions};
 use std::collections::HashMap;
@@ -186,5 +90,4 @@
 
     runtime.load_module(&module)?;
     Ok(())
-}
->>>>>>> 58c198e5
+}