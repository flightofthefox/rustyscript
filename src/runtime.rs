<<<<<<< HEAD
use crate::{
    async_bridge::{AsyncBridge, AsyncBridgeExt},
    inner_runtime::{InnerRuntime, RsAsyncFunction, RsFunction},
    js_value::Function,
    Error, Module, ModuleHandle,
};
use deno_core::PollEventLoopOptions;
use std::{path::Path, rc::Rc, time::Duration};
use tokio_util::sync::CancellationToken;

/// Represents the set of options accepted by the runtime constructor
pub use crate::inner_runtime::RuntimeOptions;

/// For functions returning nothing. Acts as a placeholder for the return type  
/// Should accept any type of value from javascript
///
/// It is in fact an alias for [`crate::js_value::Value`]  
/// Note: This used to be an alias for `serde_json::Value`, but was changed for performance reasons
pub type Undefined = crate::js_value::Value;

/// A runtime instance that can be used to execute JavaScript code and interact with it.  
/// Most runtime functions have 3 variants - blocking, async, and immediate
///
/// For example:
/// - `call_function` will block until the function is resolved and the event loop is empty
/// - `call_function_async` will return a future that resolves when the function is resolved and the event loop is empty
/// - `call_function_immediate` will return the result immediately, without resolving promises or running the event loop
///   (See [`crate::js_value::Promise`])
///
/// Note: For multithreaded applications, you may need to call `init_platform` before creating a `Runtime`  
/// (See [[`crate::init_platform`])
pub struct Runtime {
    inner: InnerRuntime<deno_core::JsRuntime>,
    tokio: AsyncBridge,
}

impl Runtime {
    /// Creates a new instance of the runtime with the provided options.
    ///
    /// # Arguments
    /// * `options` - A `RuntimeOptions` struct that specifies the configuration options for the runtime.
    ///
    /// # Returns
    /// A `Result` containing either the initialized runtime instance on success (`Ok`) or an error on failure (`Err`).
    ///
    /// # Example
    /// ```rust
    /// use rustyscript::{json_args, Module, Runtime, RuntimeOptions};
    /// use std::time::Duration;
    ///
    /// # fn main() -> Result<(), rustyscript::Error> {
    /// // Creates a runtime that will attempt to run function load() on start
    /// // And which will time-out after 50ms
    /// let mut runtime = Runtime::new(RuntimeOptions {
    ///     default_entrypoint: Some("load".to_string()),
    ///     timeout: Duration::from_millis(50),
    ///     ..Default::default()
    /// })?;
    ///
    /// let module = Module::new(
    ///     "test.js",
    ///     "
    ///     export const load = () => {
    ///         return 'Hello World!';
    ///     }
    /// ",
    /// );
    ///
    /// let module_handle = runtime.load_module(&module)?;
    /// let value: String = runtime.call_entrypoint(&module_handle, json_args!())?;
    /// assert_eq!("Hello World!", value);
    /// # Ok(())
    /// # }
    /// ```
    ///
    /// # Errors
    /// Can fail if the tokio runtime cannot be created,  
    /// Or if the deno runtime initialization fails (usually issues with extensions)
    pub fn new(options: RuntimeOptions) -> Result<Self, Error> {
        let tokio = AsyncBridge::new(options.timeout)?;
        let inner = InnerRuntime::new(options, tokio.heap_exhausted_token())?;
        Ok(Self { inner, tokio })
    }

    /// Creates a new instance of the runtime with the provided options and a pre-configured tokio runtime.  
    /// See [`Runtime::new`] for more information.
    ///
    /// # Errors
    /// Can fail if the deno runtime initialization fails (usually issues with extensions)
    pub fn with_tokio_runtime(
        options: RuntimeOptions,
        tokio: Rc<tokio::runtime::Runtime>,
    ) -> Result<Self, Error> {
        let tokio = AsyncBridge::with_tokio_runtime(options.timeout, tokio);
        let inner = InnerRuntime::new(options, tokio.heap_exhausted_token())?;
        Ok(Self { inner, tokio })
    }

    /// Access the underlying deno runtime instance directly
    pub fn deno_runtime(&mut self) -> &mut deno_core::JsRuntime {
        self.inner.deno_runtime()
    }

    /// Access the underlying tokio runtime used for blocking operations
    #[must_use]
    pub fn tokio_runtime(&self) -> std::rc::Rc<tokio::runtime::Runtime> {
        self.tokio.tokio_runtime()
    }

    /// Returns the timeout for the runtime
    #[must_use]
    pub fn timeout(&self) -> std::time::Duration {
        self.tokio.timeout()
    }

    /// Returns the heap exhausted token for the runtime  
    /// Used to detect when the runtime has run out of memory
    #[must_use]
    pub fn heap_exhausted_token(&self) -> CancellationToken {
        self.tokio.heap_exhausted_token()
    }

    /// Destroy the v8 runtime, releasing all resources  
    /// Then the internal tokio runtime will be returned
    #[must_use]
    pub fn into_tokio_runtime(self) -> Rc<tokio::runtime::Runtime> {
        self.tokio.into_tokio_runtime()
    }

    /// Set the current working directory for the runtime  
    /// This is used to resolve relative paths in the module loader
    ///
    /// The runtime will begin with the current working directory of the process
    ///
    /// # Errors
    /// Can fail if the given path is not valid
    pub fn set_current_dir(&mut self, path: impl AsRef<Path>) -> Result<&Path, Error> {
        self.inner.set_current_dir(path)
    }

    /// Get the current working directory for the runtime  
    /// This is used to resolve relative paths in the module loader
    ///
    /// The runtime will begin with the current working directory of the process
    #[must_use]
    pub fn current_dir(&self) -> &Path {
        self.inner.current_dir()
    }

    /// Advance the JS event loop by a single tick  
    /// See [`Runtime::await_event_loop`] for fully running the event loop
    ///
    /// Returns true if the event loop has pending work, or false if it has completed
    ///
    /// # Arguments
    /// * `options` - Options for the event loop polling, see [`deno_core::PollEventLoopOptions`]
    ///
    /// # Errors
    /// Can fail if a runtime error occurs during the event loop's execution
    pub fn advance_event_loop(&mut self, options: PollEventLoopOptions) -> Result<bool, Error> {
        self.block_on(|runtime| async move { runtime.inner.advance_event_loop(options).await })
    }

    /// Run the JS event loop to completion, or until a timeout is reached  
    /// Required when using the `_immediate` variants of functions
    ///
    /// # Arguments
    /// * `options` - Options for the event loop polling, see [`deno_core::PollEventLoopOptions`]
    /// * `timeout` - Optional timeout for the event loop
    ///
    /// # Errors
    /// Can fail if a runtime error occurs during the event loop's execution
    pub async fn await_event_loop(
        &mut self,
        options: PollEventLoopOptions,
        timeout: Option<Duration>,
    ) -> Result<(), Error> {
        self.inner.await_event_loop(options, timeout).await
    }

    /// Run the JS event loop to completion, or until a timeout is reached  
    /// Required when using the `_immediate` variants of functions
    ///
    /// This is the blocking variant of [`Runtime::await_event_loop`]
    ///
    /// # Arguments
    /// * `options` - Options for the event loop polling, see [`deno_core::PollEventLoopOptions`]
    /// * `timeout` - Optional timeout for the event loop
    ///
    /// # Errors
    /// Can fail if a runtime error occurs during the event loop's execution
    pub fn block_on_event_loop(
        &mut self,
        options: deno_core::PollEventLoopOptions,
        timeout: Option<Duration>,
    ) -> Result<(), Error> {
        self.block_on(|runtime| async move { runtime.await_event_loop(options, timeout).await })
    }

    /// Remove and return a value from the state, if one exists
    /// ```rust
    /// use rustyscript::Runtime;
    ///
    /// # fn main() -> Result<(), rustyscript::Error> {
    /// let mut runtime = Runtime::new(Default::default())?;
    /// runtime.put("test".to_string())?;
    /// let value: String = runtime.take().unwrap();
    /// assert_eq!(value, "test");
    /// # Ok(())
    /// # }
    /// ```
    pub fn take<T>(&mut self) -> Option<T>
    where
        T: 'static,
    {
        self.inner.take()
    }

    /// Add a value to the state  
    /// Only one value of each type is stored - additional calls to `put` overwrite the old value
    ///
    /// # Errors
    /// Can fail if the inner state cannot be borrowed mutably
    ///
    /// ```rust
    /// use rustyscript::Runtime;
    ///
    /// # fn main() -> Result<(), rustyscript::Error> {
    /// let mut runtime = Runtime::new(Default::default())?;
    /// runtime.put("test".to_string())?;
    /// let value: String = runtime.take().unwrap();
    /// assert_eq!(value, "test");
    /// # Ok(())
    /// # }
    /// ```
    pub fn put<T>(&mut self, value: T) -> Result<(), Error>
    where
        T: 'static,
    {
        self.inner.put(value)
    }

    /// Register a rust function to be callable from JS
    /// - The [`crate::sync_callback`] macro can be used to simplify this process
    ///
    /// # Errors
    /// Since this function borrows the state, it can fail if the state cannot be borrowed mutably
    ///
    /// ```rust
    /// use rustyscript::{serde_json::Value, Module, Runtime};
    ///
    /// # fn main() -> Result<(), rustyscript::Error> {
    /// let module = Module::new("test.js", " rustyscript.functions.foo(); ");
    /// let mut runtime = Runtime::new(Default::default())?;
    /// runtime.register_function("foo", |args| {
    ///     if let Some(value) = args.get(0) {
    ///         println!("called with: {}", value);
    ///     }
    ///     Ok(Value::Null)
    /// })?;
    ///
    /// # Ok(())
    /// # }
    /// ```
    pub fn register_function<F>(&mut self, name: &str, callback: F) -> Result<(), Error>
    where
        F: RsFunction,
    {
        self.inner.register_function(name, callback)
    }

    /// Register a non-blocking rust function to be callable from JS
    /// - The [`crate::async_callback`] macro can be used to simplify this process
    ///
    /// # Errors
    /// Since this function borrows the state, it can fail if the state cannot be borrowed mutably
    ///
    /// ```rust
    /// use rustyscript::{async_callback, serde_json::Value, Error, Module, Runtime};
    ///
    /// # fn main() -> Result<(), rustyscript::Error> {
    /// let module = Module::new("test.js", " rustyscript.async_functions.add(1, 2); ");
    /// let mut runtime = Runtime::new(Default::default())?;
    /// runtime.register_async_function(
    ///     "add",
    ///     async_callback!(|a: i64, b: i64| async move { Ok::<i64, Error>(a + b) }),
    /// )?;
    ///
    /// # Ok(())
    /// # }
    /// ```
    pub fn register_async_function<F>(&mut self, name: &str, callback: F) -> Result<(), Error>
    where
        F: RsAsyncFunction,
    {
        self.inner.register_async_function(name, callback)
    }

    /// Evaluate a piece of non-ECMAScript-module JavaScript code  
    /// The expression is evaluated in the global context, so changes persist
    ///
    /// Blocks on promise resolution, and runs the event loop to completion
    ///
    /// Asynchronous code is supported, partially
    /// - Top-level await is not supported
    /// - The event loop will be run to completion after the expression is evaluated
    ///
    /// For top-level await support, use one of:
    /// - `call_function_async`
    /// - `call_stored_function_async`
    /// - `load_module_async`
    /// - `load_modules_async`
    ///
    /// Or any of the `_immmediate` variants, paired with [`crate::js_value::Promise`]
    ///
    /// # Arguments
    /// * `expr` - A string representing the JavaScript expression to evaluate
    ///
    /// # Returns
    /// A `Result` containing the deserialized result of the expression (`T`)  
    /// or an error (`Error`) if the expression cannot be evaluated or if the
    /// result cannot be deserialized.
    ///
    /// # Errors
    /// Can fail if the expression cannot be evaluated, or if the result cannot be deserialized into the requested type
    ///
    /// # Example
    /// ```rust
    /// use rustyscript::{Error, Runtime};
    ///
    /// # fn main() -> Result<(), Error> {
    /// let mut runtime = Runtime::new(Default::default())?;
    ///
    /// let value: u32 = runtime.eval("2 + 2")?;
    /// assert_eq!(4, value);
    ///
    /// let value: String = runtime.eval("new Promise(resolve => resolve('test'))")?;
    /// assert_eq!("test", value);
    ///
    /// # Ok(())
    /// # }
    /// ```
    pub fn eval<T>(&mut self, expr: impl ToString) -> Result<T, Error>
    where
        T: serde::de::DeserializeOwned,
    {
        self.block_on(|runtime| async move { runtime.eval_async(expr).await })
    }

    /// Evaluate a piece of non-ECMAScript-module JavaScript code  
    /// The expression is evaluated in the global context, so changes persist
    ///
    /// Awaits promise resolution, and runs the event loop to completion
    ///
    /// Asynchronous code is supported, partially
    /// - Top-level await is not supported
    /// - The event loop will be run to completion after the expression is evaluated
    ///
    /// For top-level await support, use one of:
    /// - `call_function_async`
    /// - `call_stored_function_async`
    /// - `load_module_async`
    /// - `load_modules_async`
    ///
    /// Or any of the `_immmediate` variants, paired with [`crate::js_value::Promise`]
    ///
    /// # Arguments
    /// * `expr` - A string representing the JavaScript expression to evaluate
    ///
    /// # Returns
    /// A `Result` containing the deserialized result of the expression (`T`)  
    /// or an error (`Error`) if the expression cannot be evaluated or if the
    /// result cannot be deserialized.
    ///
    /// # Errors
    /// Can fail if the expression cannot be evaluated, or if the result cannot be deserialized into the requested type
    ///
    /// # Example
    /// For an example, see [`Runtime::eval`]
    pub async fn eval_async<T>(&mut self, expr: impl ToString) -> Result<T, Error>
    where
        T: serde::de::DeserializeOwned,
    {
        let result = self.inner.eval(expr.to_string()).await?;
        let result = self.inner.resolve_with_event_loop(result).await?;
        self.inner.decode_value(result)
    }

    /// Evaluate a piece of non-ECMAScript-module JavaScript code  
    /// The expression is evaluated in the global context, so changes persist
    ///
    /// Does not await promise resolution, or run the event loop  
    /// Promises can be returned by specifying the return type as [`crate::js_value::Promise`]  
    /// The event loop should be run using [`Runtime::await_event_loop`]
    ///
    /// Note that this function needs to be async because calls to `setTimeout` must be evaluated from within an async runtime.
    ///
    /// Asynchronous code is supported, partially
    /// - Top-level await is not supported
    ///
    /// For top-level await support, use one of:
    /// - `call_function_async`
    /// - `call_stored_function_async`
    /// - `load_module_async`
    /// - `load_modules_async`
    ///
    /// Or any of the `_immmediate` variants, paired with [`crate::js_value::Promise`]
    ///
    /// # Arguments
    /// * `expr` - A string representing the JavaScript expression to evaluate
    ///
    /// # Returns
    /// A `Result` containing the deserialized result of the expression (`T`)  
    /// or an error (`Error`) if the expression cannot be evaluated or if the
    /// result cannot be deserialized.
    ///
    /// # Errors
    /// Can fail if the expression cannot be evaluated, or if the result cannot be deserialized into the requested type
    ///
    /// # Example
    /// For an example, see [`Runtime::eval`]
    pub async fn eval_immediate<T>(&mut self, expr: impl ToString) -> Result<T, Error>
    where
        T: serde::de::DeserializeOwned,
    {
        let result = self.inner.eval(expr.to_string()).await?;
        self.inner.decode_value(result)
    }

    /// Calls a stored javascript function and deserializes its return value.
    ///
    /// Returns a future that resolves when:
    /// - The event loop is resolved, and
    /// - If the value is a promise, the promise is resolved
    ///
    /// See [`Runtime::call_function`] for an example
    ///
    /// Note that synchronous functions are run synchronously. Returned promises will be run asynchronously, however.
    ///
    /// # Arguments
    /// * `module_context` - Optional handle to a module providing global context for the function
    /// * `function` - A The function object
    /// * `args` - The arguments to pass to the function
    ///
    /// # Returns
    /// A `Result` containing the deserialized result of the function call (`T`)  
    /// or an error (`Error`) if there are issues with calling the function,
    /// or if the result cannot be deserialized.
    ///
    /// # Errors
    /// Can fail if there are issues with calling the function, or if the result cannot be deserialized into the requested type
    pub async fn call_stored_function_async<T>(
        &mut self,
        module_context: Option<&ModuleHandle>,
        function: &Function,
        args: &impl serde::ser::Serialize,
    ) -> Result<T, Error>
    where
        T: serde::de::DeserializeOwned,
    {
        let function = function.as_global(&mut self.deno_runtime().handle_scope());
        let result = self
            .inner
            .call_function_by_ref(module_context, &function, args)?;
        let result = self.inner.resolve_with_event_loop(result).await?;
        self.inner.decode_value(result)
    }

    /// Calls a stored javascript function and deserializes its return value.
    ///
    /// Blocks until:
    /// - The event loop is resolved, and
    /// - If the value is a promise, the promise is resolved
    ///
    /// See [`Runtime::call_function`] for an example
    ///
    /// # Arguments
    /// * `module_context` - Optional handle to a module providing global context for the function
    /// * `function` - A The function object
    /// * `args` - The arguments to pass to the function
    ///
    /// # Returns
    /// A `Result` containing the deserialized result of the function call (`T`)  
    /// or an error (`Error`) if there are issues with calling the function,
    /// or if the result cannot be deserialized.
    ///
    /// # Errors
    /// Can fail if there are issues with calling the function, or if the result cannot be deserialized into the requested type
    pub fn call_stored_function<T>(
        &mut self,
        module_context: Option<&ModuleHandle>,
        function: &Function,
        args: &impl serde::ser::Serialize,
    ) -> Result<T, Error>
    where
        T: deno_core::serde::de::DeserializeOwned,
    {
        self.block_on(|runtime| async move {
            runtime
                .call_stored_function_async(module_context, function, args)
                .await
        })
    }

    /// Calls a stored javascript function and deserializes its return value.
    ///
    /// Will not attempt to resolve promises, or run the event loop  
    /// Promises can be returned by specifying the return type as [`crate::js_value::Promise`]  
    /// The event loop should be run using [`Runtime::await_event_loop`]
    ///
    /// See [`Runtime::call_function`] for an example
    ///
    /// # Arguments
    /// * `module_context` - Optional handle to a module providing global context for the function
    /// * `function` - A The function object
    /// * `args` - The arguments to pass to the function
    ///
    /// # Returns
    /// A `Result` containing the deserialized result of the function call (`T`)  
    /// or an error (`Error`) if there are issues with calling the function,
    /// or if the result cannot be deserialized.
    ///
    /// # Errors
    /// Can fail if there are issues with calling the function, or if the result cannot be deserialized into the requested type
    pub fn call_stored_function_immediate<T>(
        &mut self,
        module_context: Option<&ModuleHandle>,
        function: &Function,
        args: &impl serde::ser::Serialize,
    ) -> Result<T, Error>
    where
        T: deno_core::serde::de::DeserializeOwned,
    {
        let function = function.as_global(&mut self.deno_runtime().handle_scope());
        let result = self
            .inner
            .call_function_by_ref(module_context, &function, args)?;
        self.inner.decode_value(result)
    }

    /// Calls a javascript function within the Deno runtime by its name and deserializes its return value.
    ///
    /// Returns a future that resolves when:
    /// - The event loop is resolved, and
    /// - If the value is a promise, the promise is resolved
    ///
    /// Note that synchronous functions are run synchronously. Returned promises will be run asynchronously, however.
    ///
    /// See [`Runtime::call_function`] for an example
    ///
    /// # Arguments
    /// * `module_context` - Optional handle to a module to search - if None, or if the search fails, the global context is used
    /// * `name` - A string representing the name of the javascript function to call.
    /// * `args` - The arguments to pass to the function
    ///
    /// # Returns
    /// A `Result` containing the deserialized result of the function call (`T`)  
    /// or an error (`Error`) if the function cannot be found, if there are issues with
    /// calling the function, or if the result cannot be deserialized.
    ///
    /// # Errors
    /// Fails if the function cannot be found, if there are issues with calling the function,
    /// Or if the result cannot be deserialized into the requested type
    pub async fn call_function_async<T>(
        &mut self,
        module_context: Option<&ModuleHandle>,
        name: &str,
        args: &impl serde::ser::Serialize,
    ) -> Result<T, Error>
    where
        T: deno_core::serde::de::DeserializeOwned,
    {
        let function = self.inner.get_function_by_name(module_context, name)?;
        let result = self
            .inner
            .call_function_by_ref(module_context, &function, args)?;
        let result = self.inner.resolve_with_event_loop(result).await?;
        self.inner.decode_value(result)
    }

    /// Calls a javascript function within the Deno runtime by its name and deserializes its return value.
    ///
    /// Blocks until:
    /// - The event loop is resolved, and
    /// - If the value is a promise, the promise is resolved
    ///
    /// # Arguments
    /// * `module_context` - Optional handle to a module to search - if None, or if the search fails, the global context is used
    /// * `name` - A string representing the name of the javascript function to call.
    /// * `args` - The arguments to pass to the function
    ///
    /// # Returns
    /// A `Result` containing the deserialized result of the function call (`T`)  
    /// or an error (`Error`) if the function cannot be found, if there are issues with
    /// calling the function, or if the result cannot be deserialized.
    ///
    /// # Errors
    /// Fails if the function cannot be found, if there are issues with calling the function,  
    /// Or if the result cannot be deserialized into the requested type
    ///
    /// # Example
    ///
    /// ```rust
    /// use rustyscript::{json_args, Error, Module, Runtime};
    ///
    /// # fn main() -> Result<(), Error> {
    /// let mut runtime = Runtime::new(Default::default())?;
    /// let module = Module::new("/path/to/module.js", "export function f() { return 2; };");
    /// let module = runtime.load_module(&module)?;
    /// let value: usize = runtime.call_function(Some(&module), "f", json_args!())?;
    /// # Ok(())
    /// # }
    /// ```
    pub fn call_function<T>(
        &mut self,
        module_context: Option<&ModuleHandle>,
        name: &str,
        args: &impl serde::ser::Serialize,
    ) -> Result<T, Error>
    where
        T: deno_core::serde::de::DeserializeOwned,
    {
        self.block_on(|runtime| async move {
            runtime
                .call_function_async(module_context, name, args)
                .await
        })
    }

    /// Calls a javascript function within the Deno runtime by its name and deserializes its return value.
    ///
    /// Will not attempt to resolve promises, or run the event loop  
    /// Promises can be returned by specifying the return type as [`crate::js_value::Promise`]  
    /// The event loop should be run using [`Runtime::await_event_loop`]
    ///
    /// # Arguments
    /// * `module_context` - Optional handle to a module to search - if None, or if the search fails, the global context is used
    /// * `name` - A string representing the name of the javascript function to call.
    /// * `args` - The arguments to pass to the function
    ///
    /// # Returns
    /// A `Result` containing the deserialized result of the function call (`T`)  
    /// or an error (`Error`) if the function cannot be found, if there are issues with
    /// calling the function, or if the result cannot be deserialized.
    ///
    /// # Errors
    /// Fails if the function cannot be found, if there are issues with calling the function,  
    /// Or if the result cannot be deserialized into the requested type
    ///
    /// # Example
    ///
    /// ```rust
    /// use rustyscript::{json_args, Error, Module, Runtime};
    ///
    /// # fn main() -> Result<(), Error> {
    /// let mut runtime = Runtime::new(Default::default())?;
    /// let module = Module::new("/path/to/module.js", "export function f() { return 2; };");
    /// let module = runtime.load_module(&module)?;
    /// let value: usize = runtime.call_function_immediate(Some(&module), "f", json_args!())?;
    /// # Ok(())
    /// # }
    /// ```
    pub fn call_function_immediate<T>(
        &mut self,
        module_context: Option<&ModuleHandle>,
        name: &str,
        args: &impl serde::ser::Serialize,
    ) -> Result<T, Error>
    where
        T: deno_core::serde::de::DeserializeOwned,
    {
        let function = self.inner.get_function_by_name(module_context, name)?;
        let result = self
            .inner
            .call_function_by_ref(module_context, &function, args)?;
        self.inner.decode_value(result)
    }

    /// Get a value from a runtime instance
    ///
    /// Blocks until:
    /// - The event loop is resolved, and
    /// - If the value is a promise, the promise is resolved
    ///
    /// # Arguments
    /// * `module_context` - Optional handle to a module to search - if None, or if the search fails, the global context is used
    /// * `name` - A string representing the name of the value to find
    ///
    /// # Returns
    /// A `Result` containing the deserialized result or an error (`Error`) if the value cannot be found,
    /// Or if the result cannot be deserialized into the requested type
    ///
    /// # Errors
    /// Can fail if the value cannot be found, or if the result cannot be deserialized.
    ///
    /// # Example
    ///
    /// ```rust
    /// use rustyscript::{Error, Module, Runtime};
    ///
    /// # fn main() -> Result<(), Error> {
    /// let mut runtime = Runtime::new(Default::default())?;
    /// let module = Module::new("/path/to/module.js", "globalThis.my_value = 2;");
    /// let module = runtime.load_module(&module)?;
    /// let value: usize = runtime.get_value(Some(&module), "my_value")?;
    /// # Ok(())
    /// # }
    /// ```
    pub fn get_value<T>(
        &mut self,
        module_context: Option<&ModuleHandle>,
        name: &str,
    ) -> Result<T, Error>
    where
        T: serde::de::DeserializeOwned,
    {
        self.block_on(|runtime| async move { runtime.get_value_async(module_context, name).await })
    }

    /// Get a value from a runtime instance
    ///
    /// Returns a future that resolves when:
    /// - The event loop is resolved, and
    /// - If the value is a promise, the promise is resolved
    ///
    /// See [`Runtime::get_value`] for an example
    ///
    /// # Arguments
    /// * `module_context` - Optional handle to a module to search - if None, or if the search fails, the global context is used
    /// * `name` - A string representing the name of the value to find
    ///
    /// # Returns
    /// A `Result` containing the deserialized result or an error (`Error`) if the value cannot be found,  
    /// Or if the result cannot be deserialized into the requested type
    ///
    /// # Errors
    /// Can fail if the value cannot be found, or if the result cannot be deserialized.
    pub async fn get_value_async<T>(
        &mut self,
        module_context: Option<&ModuleHandle>,
        name: &str,
    ) -> Result<T, Error>
    where
        T: serde::de::DeserializeOwned,
    {
        let result = self.inner.get_value_ref(module_context, name)?;
        let result = self.inner.resolve_with_event_loop(result).await?;
        self.inner.decode_value(result)
    }

    /// Get a value from a runtime instance
    ///
    /// Will not attempt to resolve promises, or run the event loop  
    /// Promises can be returned by specifying the return type as [`crate::js_value::Promise`]  
    /// The event loop should be run using [`Runtime::await_event_loop`]
    ///
    /// # Arguments
    /// * `module_context` - Optional handle to a module to search - if None, or if the search fails, the global context is used
    /// * `name` - A string representing the name of the value to find
    ///
    /// # Returns
    /// A `Result` containing the deserialized result or an error (`Error`) if the value cannot be found,
    /// Or if the result cannot be deserialized into the requested type
    ///
    /// # Errors
    /// Can fail if the value cannot be found, or if the result cannot be deserialized.
    ///
    /// # Example
    ///
    /// ```rust
    /// use rustyscript::{Error, Module, Runtime};
    ///
    /// # fn main() -> Result<(), Error> {
    /// let mut runtime = Runtime::new(Default::default())?;
    /// let module = Module::new("/path/to/module.js", "globalThis.my_value = 2;");
    /// let module = runtime.load_module(&module)?;
    /// let value: usize = runtime.get_value_immediate(Some(&module), "my_value")?;
    /// # Ok(())
    /// # }
    /// ```
    pub fn get_value_immediate<T>(
        &mut self,
        module_context: Option<&ModuleHandle>,
        name: &str,
    ) -> Result<T, Error>
    where
        T: serde::de::DeserializeOwned,
    {
        let result = self.inner.get_value_ref(module_context, name)?;
        self.inner.decode_value(result)
    }

    /// Executes the given module, and returns a handle allowing you to extract values
    /// and call functions
    ///
    /// Blocks until the module has been executed AND the event loop has fully resolved  
    /// See [`Runtime::load_module_async`] for a non-blocking variant, or use with async
    /// background tasks
    ///
    /// # Arguments
    /// * `module` - A `Module` object containing the module's filename and contents.
    ///
    /// # Returns
    /// A `Result` containing a handle for the loaded module
    /// or an error (`Error`) if there are issues with loading or executing the module
    ///
    /// # Errors
    /// Can fail if the module cannot be loaded, or execution fails
    ///
    /// # Example
    ///
    /// ```rust
    /// // Create a module with filename and contents
    /// use rustyscript::{Error, Module, Runtime};
    ///
    /// # fn main() -> Result<(), Error> {
    /// let mut runtime = Runtime::new(Default::default())?;
    /// let module = Module::new("test.js", "export default () => 'test'");
    /// runtime.load_module(&module);
    /// # Ok(())
    /// # }
    /// ```
    pub fn load_module(&mut self, module: &Module) -> Result<ModuleHandle, Error> {
        self.block_on(|runtime| async move {
            let handle = runtime.load_module_async(module).await;
            runtime
                .await_event_loop(PollEventLoopOptions::default(), None)
                .await?;
            handle
        })
    }

    /// Executes the given module, and returns a handle allowing you to extract values
    /// and call functions
    ///
    /// Returns a future that resolves to the handle for the loaded module  
    /// Makes no attempt to fully resolve the event loop - call [`Runtime::await_event_loop`]
    /// to resolve background tasks and async listeners
    ///
    /// # Arguments
    /// * `module` - A `Module` object containing the module's filename and contents.
    ///
    /// # Returns
    /// A `Result` containing a handle for the loaded module
    /// or an error (`Error`) if there are issues with loading or executing the module
    ///
    /// # Errors
    /// Can fail if the module cannot be loaded, or execution fails
    ///
    /// See [`Runtime::load_module`] for an example
    pub async fn load_module_async(&mut self, module: &Module) -> Result<ModuleHandle, Error> {
        self.inner.load_modules(None, vec![module]).await
    }

    /// Executes the given module, and returns a handle allowing you to extract values
    /// and call functions.
    ///
    /// Blocks until all modules have been executed AND the event loop has fully resolved  
    /// See [`Runtime::load_module_async`] for a non-blocking variant, or use with async
    /// background tasks
    ///
    /// This will load 'module' as the main module, and the others as side-modules.  
    /// Only one main module can be loaded per runtime
    ///
    /// # Arguments
    /// * `module` - A `Module` object containing the module's filename and contents.
    /// * `side_modules` - A set of additional modules to be loaded into memory for use
    ///
    /// # Returns
    /// A `Result` containing a handle for the loaded module
    /// or an error (`Error`) if there are issues with loading or executing the module
    ///
    /// # Errors
    /// Can fail if the module cannot be loaded, or execution fails
    ///
    /// # Example
    ///
    /// ```rust
    /// // Create a module with filename and contents
    /// use rustyscript::{Error, Module, Runtime};
    ///
    /// # fn main() -> Result<(), Error> {
    /// let mut runtime = Runtime::new(Default::default())?;
    /// let module = Module::new("test.js", "export default () => 'test'");
    /// runtime.load_modules(&module, vec![]);
    /// # Ok(())
    /// # }
    /// ```
    pub fn load_modules(
        &mut self,
        module: &Module,
        side_modules: Vec<&Module>,
    ) -> Result<ModuleHandle, Error> {
        self.block_on(move |runtime| async move {
            let handle = runtime.load_modules_async(module, side_modules).await;
            runtime
                .await_event_loop(PollEventLoopOptions::default(), None)
                .await?;
            handle
        })
    }

    /// Executes the given module, and returns a handle allowing you to extract values
    /// and call functions.
    ///
    /// Returns a future that resolves to the handle for the loaded module  
    /// Makes no attempt to resolve the event loop - call [`Runtime::await_event_loop`] to
    /// resolve background tasks and async listeners
    ///
    /// This will load 'module' as the main module, and the others as side-modules.  
    /// Only one main module can be loaded per runtime
    ///
    /// See [`Runtime::load_modules`] for an example
    ///
    /// # Arguments
    /// * `module` - A `Module` object containing the module's filename and contents.
    /// * `side_modules` - A set of additional modules to be loaded into memory for use
    ///
    /// # Returns
    /// A `Result` containing a handle for the loaded main module, or the last side-module
    /// or an error (`Error`) if there are issues with loading or executing the modules
    ///
    /// # Errors
    /// Can fail if the modules cannot be loaded, or execution fails
    pub async fn load_modules_async(
        &mut self,
        module: &Module,
        side_modules: Vec<&Module>,
    ) -> Result<ModuleHandle, Error> {
        self.inner.load_modules(Some(module), side_modules).await
    }

    /// Executes the entrypoint function of a module within the Deno runtime.
    ///
    /// Blocks until:
    /// - The event loop is resolved, and
    /// - If the value is a promise, the promise is resolved
    ///
    /// # Arguments
    /// * `module_context` - A handle returned by loading a module into the runtime
    ///
    /// # Returns
    /// A `Result` containing the deserialized result of the entrypoint execution (`T`)  
    /// if successful, or an error (`Error`) if the entrypoint is missing, the execution fails,
    /// or the result cannot be deserialized.
    ///
    /// # Errors
    /// Can fail if the module cannot be loaded, if the entrypoint is missing, if the execution fails,  
    /// Or if the result cannot be deserialized into the requested type
    ///
    /// # Example
    ///
    /// ```rust
    /// use rustyscript::{json_args, Error, Module, Runtime};
    ///
    /// # fn main() -> Result<(), Error> {
    /// let mut runtime = Runtime::new(Default::default())?;
    /// let module = Module::new("test.js", "export default () => 'test'");
    /// let module = runtime.load_module(&module)?;
    ///
    /// // Run the entrypoint and handle the result
    /// let value: String = runtime.call_entrypoint(&module, json_args!())?;
    /// # Ok(())
    /// # }
    /// ```
    pub fn call_entrypoint<T>(
        &mut self,
        module_context: &ModuleHandle,
        args: &impl serde::ser::Serialize,
    ) -> Result<T, Error>
    where
        T: deno_core::serde::de::DeserializeOwned,
    {
        self.block_on(
            |runtime| async move { runtime.call_entrypoint_async(module_context, args).await },
        )
    }

    /// Executes the entrypoint function of a module within the Deno runtime.
    ///
    /// Returns a future that resolves when:
    /// - The event loop is resolved, and
    /// - If the value is a promise, the promise is resolved
    ///
    /// Note that synchronous functions are run synchronously. Returned promises will be run asynchronously, however.
    ///
    /// See [`Runtime::call_entrypoint`] for an example
    ///
    /// # Arguments
    /// * `module_context` - A handle returned by loading a module into the runtime
    ///
    /// # Returns
    /// A `Result` containing the deserialized result of the entrypoint execution (`T`)  
    /// if successful, or an error (`Error`) if the entrypoint is missing, the execution fails,
    /// or the result cannot be deserialized.
    ///
    /// # Errors
    /// Can fail if the module cannot be loaded, if the entrypoint is missing, if the execution fails,  
    /// Or if the result cannot be deserialized into the requested type
    pub async fn call_entrypoint_async<T>(
        &mut self,
        module_context: &ModuleHandle,
        args: &impl serde::ser::Serialize,
    ) -> Result<T, Error>
    where
        T: deno_core::serde::de::DeserializeOwned,
    {
        if let Some(entrypoint) = module_context.entrypoint() {
            let result = self
                .inner
                .call_function_by_ref(Some(module_context), entrypoint, args)?;
            let result = self.inner.resolve_with_event_loop(result).await?;
            self.inner.decode_value(result)
        } else {
            Err(Error::MissingEntrypoint(module_context.module().clone()))
        }
    }

    /// Executes the entrypoint function of a module within the Deno runtime.
    ///
    /// Will not attempt to resolve promises, or run the event loop  
    /// Promises can be returned by specifying the return type as [`crate::js_value::Promise`]  
    /// The event loop should be run using [`Runtime::await_event_loop`]
    ///
    /// # Arguments
    /// * `module_context` - A handle returned by loading a module into the runtime
    ///
    /// # Returns
    /// A `Result` containing the deserialized result of the entrypoint execution (`T`)
    /// if successful, or an error (`Error`) if the entrypoint is missing, the execution fails,
    /// or the result cannot be deserialized.
    ///
    /// # Errors
    /// Can fail if the module cannot be loaded, if the entrypoint is missing, if the execution fails,
    /// Or if the result cannot be deserialized into the requested type
    ///
    /// # Example
    ///
    /// ```rust
    /// use rustyscript::{json_args, Error, Module, Runtime};
    ///
    /// # fn main() -> Result<(), Error> {
    /// let mut runtime = Runtime::new(Default::default())?;
    /// let module = Module::new("test.js", "export default () => 'test'");
    /// let module = runtime.load_module(&module)?;
    ///
    /// // Run the entrypoint and handle the result
    /// let value: String = runtime.call_entrypoint_immediate(&module, json_args!())?;
    /// # Ok(())
    /// # }
    /// ```
    pub fn call_entrypoint_immediate<T>(
        &mut self,
        module_context: &ModuleHandle,
        args: &impl serde::ser::Serialize,
    ) -> Result<T, Error>
    where
        T: deno_core::serde::de::DeserializeOwned,
    {
        if let Some(entrypoint) = module_context.entrypoint() {
            let result = self.block_on(|runtime| async move {
                runtime
                    .inner
                    .call_function_by_ref(Some(module_context), entrypoint, args)
            })?;
            self.inner.decode_value(result)
        } else {
            Err(Error::MissingEntrypoint(module_context.module().clone()))
        }
    }

    /// Loads a module into a new runtime, executes the entry function and returns the
    /// result of the module's execution, deserialized into the specified Rust type (`T`).
    ///
    /// # Arguments
    /// * `module` - A `Module` object containing the module's filename and contents.
    /// * `side_modules` - A set of additional modules to be loaded into memory for use
    /// * `runtime_options` - Options for the creation of the runtime
    /// * `entrypoint_args` - Arguments to pass to the entrypoint function
    ///
    /// # Returns
    /// A `Result` containing the deserialized result of the entrypoint execution (`T`)  
    /// if successful, or an error (`Error`) if the entrypoint is missing, the execution fails,
    /// or the result cannot be deserialized.
    ///
    /// # Errors
    /// Can fail if the module cannot be loaded, if the entrypoint is missing, if the execution fails,  
    /// Or if the result cannot be deserialized into the requested type
    ///
    /// # Example
    ///
    /// ```rust
    /// // Create a module with filename and contents
    /// use rustyscript::{json_args, Error, Module, Runtime};
    ///
    /// # fn main() -> Result<(), Error> {
    /// let module = Module::new("test.js", "export default () => 2");
    /// let value: usize = Runtime::execute_module(&module, vec![], Default::default(), json_args!())?;
    /// # Ok(())
    /// # }
    /// ```
    pub fn execute_module<T>(
        module: &Module,
        side_modules: Vec<&Module>,
        runtime_options: RuntimeOptions,
        entrypoint_args: &impl serde::ser::Serialize,
    ) -> Result<T, Error>
    where
        T: deno_core::serde::de::DeserializeOwned,
    {
        let mut runtime = Runtime::new(runtime_options)?;
        let module = runtime.load_modules(module, side_modules)?;
        let value: T = runtime.call_entrypoint(&module, entrypoint_args)?;
        Ok(value)
    }
}

impl AsyncBridgeExt for Runtime {
    fn bridge(&self) -> &AsyncBridge {
        &self.tokio
    }
}

#[cfg(test)]
mod test_runtime {
    use crate::json_args;
    use std::time::Duration;

    use super::*;
    use deno_core::extension;

    #[test]
    fn test_new() {
        Runtime::new(RuntimeOptions::default()).expect("Could not create the runtime");

        extension!(test_extension);
        Runtime::new(RuntimeOptions {
            extensions: vec![test_extension::init_ops_and_esm()],
            ..Default::default()
        })
        .expect("Could not create runtime with extensions");
    }

    #[test]
    fn test_get_value() {
        let module = Module::new(
            "test.js",
            "
            globalThis.a = 2;
            export const b = 'test';
            export const fnc = null;
        ",
        );

        let mut runtime =
            Runtime::new(RuntimeOptions::default()).expect("Could not create the runtime");
        let module = runtime
            .load_modules(&module, vec![])
            .expect("Could not load module");

        assert_eq!(
            2,
            runtime
                .get_value::<usize>(Some(&module), "a")
                .expect("Could not find global")
        );
        assert_eq!(
            "test",
            runtime
                .get_value::<String>(Some(&module), "b")
                .expect("Could not find export")
        );
        runtime
            .get_value::<Undefined>(Some(&module), "c")
            .expect_err("Could not detect null");
        runtime
            .get_value::<Undefined>(Some(&module), "d")
            .expect_err("Could not detect undeclared");
    }

    #[test]
    fn test_load_module() {
        let mut runtime =
            Runtime::new(RuntimeOptions::default()).expect("Could not create the runtime");
        let module = Module::new(
            "test.js",
            "
            export default () => 2;
        ",
        );
        let module = runtime
            .load_modules(&module, vec![])
            .expect("Could not load module");
        assert_ne!(0, module.id());

        let mut runtime =
            Runtime::new(RuntimeOptions::default()).expect("Could not create the runtime");
        let module1 = Module::new(
            "importme.js",
            "
            export const value = 2;
        ",
        );
        let module2 = Module::new(
            "test.js",
            "
            import { value } from './importme.js';
            rustyscript.register_entrypoint(() => value);
        ",
        );
        runtime
            .load_module(&module1)
            .expect("Could not load modules");
        let module = runtime
            .load_module(&module2)
            .expect("Could not load modules");
        let value: usize = runtime
            .call_entrypoint(&module, json_args!())
            .expect("Could not call exported fn");
        assert_eq!(2, value);

        let mut runtime = Runtime::new(RuntimeOptions {
            timeout: Duration::from_millis(50),
            ..Default::default()
        })
        .expect("Could not create the runtime");
        let module = Module::new(
            "test.js",
            "
            await new Promise(r => setTimeout(r, 2000));
        ",
        );
        runtime
            .load_modules(&module, vec![])
            .expect_err("Did not interupt after timeout");
    }

    #[test]
    fn test_load_modules() {
        let mut runtime =
            Runtime::new(RuntimeOptions::default()).expect("Could not create the runtime");
        let module = Module::new(
            "test.js",
            "
            rustyscript.register_entrypoint(() => 2);
        ",
        );
        let module = runtime
            .load_modules(&module, vec![])
            .expect("Could not load module");
        assert_ne!(0, module.id());

        let mut runtime =
            Runtime::new(RuntimeOptions::default()).expect("Could not create the runtime");
        let module1 = Module::new(
            "importme.js",
            "
            export const value = 2;
        ",
        );
        let module2 = Module::new(
            "test.js",
            "
            import { value } from './importme.js';
            rustyscript.register_entrypoint(() => value);
        ",
        );
        let module = runtime
            .load_modules(&module2, vec![&module1])
            .expect("Could not load modules");
        let value: usize = runtime
            .call_entrypoint(&module, json_args!())
            .expect("Could not call exported fn");
        assert_eq!(2, value);

        let mut runtime = Runtime::new(RuntimeOptions {
            timeout: Duration::from_millis(50),
            ..Default::default()
        })
        .expect("Could not create the runtime");
        let module = Module::new(
            "test.js",
            "
            await new Promise(r => setTimeout(r, 5000));
        ",
        );
        runtime
            .load_modules(&module, vec![])
            .expect_err("Did not interupt after timeout");
    }

    #[test]
    fn test_call_entrypoint() {
        let mut runtime =
            Runtime::new(RuntimeOptions::default()).expect("Could not create the runtime");
        let module = Module::new(
            "test.js",
            "
            rustyscript.register_entrypoint(() => 2);
        ",
        );
        let module = runtime
            .load_modules(&module, vec![])
            .expect("Could not load module");
        let value: usize = runtime
            .call_entrypoint(&module, json_args!())
            .expect("Could not call registered fn");
        assert_eq!(2, value);

        let mut runtime = Runtime::new(RuntimeOptions {
            default_entrypoint: Some("load".to_string()),
            ..Default::default()
        })
        .expect("Could not create the runtime");
        let module = Module::new(
            "test.js",
            "
            export const load = () => 2;
        ",
        );
        let module = runtime
            .load_modules(&module, vec![])
            .expect("Could not load module");
        let value: usize = runtime
            .call_entrypoint(&module, json_args!())
            .expect("Could not call exported fn");
        assert_eq!(2, value);

        let mut runtime =
            Runtime::new(RuntimeOptions::default()).expect("Could not create the runtime");
        let module = Module::new(
            "test.js",
            "
            export const load = () => 2;
        ",
        );
        let module = runtime
            .load_modules(&module, vec![])
            .expect("Could not load module");
        runtime
            .call_entrypoint::<Undefined>(&module, json_args!())
            .expect_err("Did not detect no entrypoint");
    }

    #[test]
    fn test_execute_module() {
        let module = Module::new(
            "test.js",
            "
            rustyscript.register_entrypoint(() => 2);
        ",
        );
        let value: usize =
            Runtime::execute_module(&module, vec![], RuntimeOptions::default(), json_args!())
                .expect("Could not exec module");
        assert_eq!(2, value);

        let module = Module::new(
            "test.js",
            "
            function load() { return 2; }
        ",
        );
        Runtime::execute_module::<Undefined>(
            &module,
            vec![],
            RuntimeOptions::default(),
            json_args!(),
        )
        .expect_err("Could not detect no entrypoint");
    }

    #[test]
    fn call_function() {
        let module = Module::new(
            "test.js",
            "
            globalThis.fna = (i) => i;
            export function fnb() { return 'test'; }
            export const fnc = 2;
            export const fne = () => {};
        ",
        );

        let mut runtime =
            Runtime::new(RuntimeOptions::default()).expect("Could not create the runtime");
        let module = runtime
            .load_modules(&module, vec![])
            .expect("Could not load module");

        let result: usize = runtime
            .call_function(Some(&module), "fna", json_args!(2))
            .expect("Could not call global");
        assert_eq!(2, result);

        let result: String = runtime
            .call_function(Some(&module), "fnb", json_args!())
            .expect("Could not call export");
        assert_eq!("test", result);

        runtime
            .call_function::<Undefined>(Some(&module), "fnc", json_args!())
            .expect_err("Did not detect non-function");
        runtime
            .call_function::<Undefined>(Some(&module), "fnd", json_args!())
            .expect_err("Did not detect undefined");
        runtime
            .call_function::<Undefined>(Some(&module), "fne", json_args!())
            .expect("Did not allow undefined return");
    }

    #[test]
    fn test_heap_exhaustion_handled() {
        let mut runtime = Runtime::new(RuntimeOptions {
            max_heap_size: Some(100 * 1024 * 1024),
            ..Default::default()
        })
        .expect("Could not create the runtime");
        let module = Module::new(
            "test.js",
            "const largeArray = new Array(40 * 1024 * 1024).fill('a');",
        );
        runtime
            .load_modules(&module, vec![])
            .expect_err("Did not detect heap exhaustion");
    }
}
=======
use crate::{
    async_bridge::{AsyncBridge, AsyncBridgeExt, TokioRuntime},
    inner_runtime::{InnerRuntime, RsAsyncFunction, RsFunction},
    js_value::Function,
    Error, Module, ModuleHandle,
};
use deno_core::PollEventLoopOptions;
use std::{path::Path, rc::Rc, time::Duration};
use tokio_util::sync::CancellationToken;

/// Represents the set of options accepted by the runtime constructor
pub use crate::inner_runtime::RuntimeOptions;

/// For functions returning nothing. Acts as a placeholder for the return type  
/// Should accept any type of value from javascript
///
/// It is in fact an alias for [`crate::js_value::Value`]  
/// Note: This used to be an alias for `serde_json::Value`, but was changed for performance reasons
pub type Undefined = crate::js_value::Value;

/// A runtime instance that can be used to execute JavaScript code and interact with it.  
/// Most runtime functions have 3 variants - blocking, async, and immediate
///
/// For example:
/// - `call_function` will block until the function is resolved and the event loop is empty
/// - `call_function_async` will return a future that resolves when the function is resolved and the event loop is empty
/// - `call_function_immediate` will return the result immediately, without resolving promises or running the event loop
///   (See [`crate::js_value::Promise`])
///
/// Note: For multithreaded applications, you may need to call `init_platform` before creating a `Runtime`  
/// (See [[`crate::init_platform`])
pub struct Runtime {
    inner: InnerRuntime<deno_core::JsRuntime>,
    tokio: AsyncBridge,
}

impl Runtime {
    /// Creates a new instance of the runtime with the provided options.
    ///
    /// # Arguments
    /// * `options` - A `RuntimeOptions` struct that specifies the configuration options for the runtime.
    ///
    /// # Returns
    /// A `Result` containing either the initialized runtime instance on success (`Ok`) or an error on failure (`Err`).
    ///
    /// # Example
    /// ```rust
    /// use rustyscript::{ json_args, Runtime, RuntimeOptions, Module };
    /// use std::time::Duration;
    ///
    /// # fn main() -> Result<(), rustyscript::Error> {
    /// // Creates a runtime that will attempt to run function load() on start
    /// // And which will time-out after 50ms
    /// let mut runtime = Runtime::new(RuntimeOptions {
    ///     default_entrypoint: Some("load".to_string()),
    ///     timeout: Duration::from_millis(50),
    ///     ..Default::default()
    /// })?;
    ///
    /// let module = Module::new("test.js", "
    ///     export const load = () => {
    ///         return 'Hello World!';
    ///     }
    /// ");
    ///
    /// let module_handle = runtime.load_module(&module)?;
    /// let value: String = runtime.call_entrypoint(&module_handle, json_args!())?;
    /// assert_eq!("Hello World!", value);
    /// # Ok(())
    /// # }
    /// ```
    ///
    /// # Errors
    /// Can fail if the tokio runtime cannot be created,  
    /// Or if the deno runtime initialization fails (usually issues with extensions)
    ///
    pub fn new(options: RuntimeOptions) -> Result<Self, Error> {
        let tokio = AsyncBridge::new(options.timeout)?;
        let inner = InnerRuntime::new(options, tokio.heap_exhausted_token())?;
        Ok(Self { inner, tokio })
    }

    /// Creates a new instance of the runtime with the provided options and a pre-configured tokio runtime.  
    /// See [`Runtime::new`] for more information.
    ///
    /// # Errors
    /// Can fail if the deno runtime initialization fails (usually issues with extensions)
    pub fn with_tokio_runtime(
        options: RuntimeOptions,
        tokio: Rc<tokio::runtime::Runtime>,
    ) -> Result<Self, Error> {
        let tokio = AsyncBridge::with_tokio_runtime(options.timeout, tokio);
        let inner = InnerRuntime::new(options, tokio.heap_exhausted_token())?;
        Ok(Self { inner, tokio })
    }

    /// Creates a new instance of the runtime with the provided options and a borrowed tokio runtime handle.  
    /// See [`Runtime::new`] for more information.
    ///
    /// # Errors
    /// Can fail if the deno runtime initialization fails (usually issues with extensions)
    pub fn with_tokio_runtime_handle(
        options: RuntimeOptions,
        handle: tokio::runtime::Handle,
    ) -> Result<Self, Error> {
        let tokio = AsyncBridge::with_runtime_handle(options.timeout, handle);
        let inner = InnerRuntime::new(options, tokio.heap_exhausted_token())?;
        Ok(Self { inner, tokio })
    }

    /// Access the underlying deno runtime instance directly
    pub fn deno_runtime(&mut self) -> &mut deno_core::JsRuntime {
        self.inner.deno_runtime()
    }

    /// Access the underlying tokio runtime used for blocking operations
    #[must_use]
    pub fn tokio_runtime(&self) -> TokioRuntime {
        self.tokio.tokio_runtime()
    }

    /// Returns the timeout for the runtime
    #[must_use]
    pub fn timeout(&self) -> std::time::Duration {
        self.tokio.timeout()
    }

    /// Returns the heap exhausted token for the runtime  
    /// Used to detect when the runtime has run out of memory
    #[must_use]
    pub fn heap_exhausted_token(&self) -> CancellationToken {
        self.tokio.heap_exhausted_token()
    }

    /// Destroy the v8 runtime, releasing all resources  
    /// Then the internal tokio runtime will be returned
    #[must_use]
    pub fn into_tokio_runtime(self) -> TokioRuntime {
        self.tokio.into_tokio_runtime()
    }

    /// Set the current working directory for the runtime  
    /// This is used to resolve relative paths in the module loader
    ///
    /// The runtime will begin with the current working directory of the process
    ///
    /// # Errors
    /// Can fail if the given path is not valid
    pub fn set_current_dir(&mut self, path: impl AsRef<Path>) -> Result<&Path, Error> {
        self.inner.set_current_dir(path)
    }

    /// Get the current working directory for the runtime  
    /// This is used to resolve relative paths in the module loader
    ///
    /// The runtime will begin with the current working directory of the process
    #[must_use]
    pub fn current_dir(&self) -> &Path {
        self.inner.current_dir()
    }

    /// Advance the JS event loop by a single tick  
    /// See [`Runtime::await_event_loop`] for fully running the event loop
    ///
    /// Returns true if the event loop has pending work, or false if it has completed
    ///
    /// # Arguments
    /// * `options` - Options for the event loop polling, see [`deno_core::PollEventLoopOptions`]
    ///
    /// # Errors
    /// Can fail if a runtime error occurs during the event loop's execution
    pub fn advance_event_loop(&mut self, options: PollEventLoopOptions) -> Result<bool, Error> {
        self.block_on(|runtime| async move { runtime.inner.advance_event_loop(options).await })
    }

    /// Run the JS event loop to completion, or until a timeout is reached  
    /// Required when using the `_immediate` variants of functions
    ///
    /// # Arguments
    /// * `options` - Options for the event loop polling, see [`deno_core::PollEventLoopOptions`]
    /// * `timeout` - Optional timeout for the event loop
    ///
    /// # Errors
    /// Can fail if a runtime error occurs during the event loop's execution
    pub async fn await_event_loop(
        &mut self,
        options: PollEventLoopOptions,
        timeout: Option<Duration>,
    ) -> Result<(), Error> {
        self.inner.await_event_loop(options, timeout).await
    }

    /// Run the JS event loop to completion, or until a timeout is reached  
    /// Required when using the `_immediate` variants of functions
    ///
    /// This is the blocking variant of [`Runtime::await_event_loop`]
    ///
    /// # Arguments
    /// * `options` - Options for the event loop polling, see [`deno_core::PollEventLoopOptions`]
    /// * `timeout` - Optional timeout for the event loop
    ///
    /// # Errors
    /// Can fail if a runtime error occurs during the event loop's execution
    pub fn block_on_event_loop(
        &mut self,
        options: deno_core::PollEventLoopOptions,
        timeout: Option<Duration>,
    ) -> Result<(), Error> {
        self.block_on(|runtime| async move { runtime.await_event_loop(options, timeout).await })
    }

    /// Remove and return a value from the state, if one exists
    /// ```rust
    /// use rustyscript::{ Runtime };
    ///
    /// # fn main() -> Result<(), rustyscript::Error> {
    /// let mut runtime = Runtime::new(Default::default())?;
    /// runtime.put("test".to_string())?;
    /// let value: String = runtime.take().unwrap();
    /// assert_eq!(value, "test");
    /// # Ok(())
    /// # }
    /// ```
    pub fn take<T>(&mut self) -> Option<T>
    where
        T: 'static,
    {
        self.inner.take()
    }

    /// Add a value to the state  
    /// Only one value of each type is stored - additional calls to `put` overwrite the old value
    ///
    /// # Errors
    /// Can fail if the inner state cannot be borrowed mutably
    ///
    /// ```rust
    /// use rustyscript::{ Runtime };
    ///
    /// # fn main() -> Result<(), rustyscript::Error> {
    /// let mut runtime = Runtime::new(Default::default())?;
    /// runtime.put("test".to_string())?;
    /// let value: String = runtime.take().unwrap();
    /// assert_eq!(value, "test");
    /// # Ok(())
    /// # }
    /// ```
    pub fn put<T>(&mut self, value: T) -> Result<(), Error>
    where
        T: 'static,
    {
        self.inner.put(value)
    }

    /// Register a rust function to be callable from JS
    /// - The [`crate::sync_callback`] macro can be used to simplify this process
    ///
    /// # Errors
    /// Since this function borrows the state, it can fail if the state cannot be borrowed mutably
    ///
    /// ```rust
    /// use rustyscript::{ Runtime, Module, serde_json::Value };
    ///
    /// # fn main() -> Result<(), rustyscript::Error> {
    /// let module = Module::new("test.js", " rustyscript.functions.foo(); ");
    /// let mut runtime = Runtime::new(Default::default())?;
    /// runtime.register_function("foo", |args| {
    ///     if let Some(value) = args.get(0) {
    ///         println!("called with: {}", value);
    ///     }
    ///     Ok(Value::Null)
    /// })?;
    ///
    /// # Ok(())
    /// # }
    /// ```
    pub fn register_function<F>(&mut self, name: &str, callback: F) -> Result<(), Error>
    where
        F: RsFunction,
    {
        self.inner.register_function(name, callback)
    }

    /// Register a non-blocking rust function to be callable from JS
    /// - The [`crate::async_callback`] macro can be used to simplify this process
    ///
    /// # Errors
    /// Since this function borrows the state, it can fail if the state cannot be borrowed mutably
    ///
    /// ```rust
    /// use rustyscript::{ Runtime, Module, serde_json::Value, async_callback, Error };
    ///
    /// # fn main() -> Result<(), rustyscript::Error> {
    /// let module = Module::new("test.js", " rustyscript.async_functions.add(1, 2); ");
    /// let mut runtime = Runtime::new(Default::default())?;
    /// runtime.register_async_function("add", async_callback!(
    ///     |a: i64, b: i64| async move {
    ///         Ok::<i64, Error>(a + b)
    ///     }
    /// ))?;
    ///
    /// # Ok(())
    /// # }
    /// ```
    pub fn register_async_function<F>(&mut self, name: &str, callback: F) -> Result<(), Error>
    where
        F: RsAsyncFunction,
    {
        self.inner.register_async_function(name, callback)
    }

    /// Evaluate a piece of non-ECMAScript-module JavaScript code  
    /// The expression is evaluated in the global context, so changes persist
    ///
    /// Blocks on promise resolution, and runs the event loop to completion
    ///
    /// Asynchronous code is supported, partially
    /// - Top-level await is not supported
    /// - The event loop will be run to completion after the expression is evaluated
    ///
    /// For top-level await support, use one of:
    /// - `call_function_async`
    /// - `call_stored_function_async`
    /// - `load_module_async`
    /// - `load_modules_async`
    ///
    /// Or any of the `_immmediate` variants, paired with [`crate::js_value::Promise`]
    ///
    /// # Arguments
    /// * `expr` - A string representing the JavaScript expression to evaluate
    ///
    /// # Returns
    /// A `Result` containing the deserialized result of the expression (`T`)  
    /// or an error (`Error`) if the expression cannot be evaluated or if the
    /// result cannot be deserialized.
    ///
    /// # Errors
    /// Can fail if the expression cannot be evaluated, or if the result cannot be deserialized into the requested type
    ///
    /// # Example
    /// ```rust
    /// use rustyscript::{ Runtime, Error };
    ///
    /// # fn main() -> Result<(), Error> {
    /// let mut runtime = Runtime::new(Default::default())?;
    ///
    /// let value: u32 = runtime.eval("2 + 2")?;
    /// assert_eq!(4, value);
    ///
    /// let value: String = runtime.eval("new Promise(resolve => resolve('test'))")?;
    /// assert_eq!("test", value);
    ///
    /// # Ok(())
    /// # }
    /// ```
    pub fn eval<T>(&mut self, expr: impl ToString) -> Result<T, Error>
    where
        T: serde::de::DeserializeOwned,
    {
        self.block_on(|runtime| async move { runtime.eval_async(expr).await })
    }

    /// Evaluate a piece of non-ECMAScript-module JavaScript code  
    /// The expression is evaluated in the global context, so changes persist
    ///
    /// Awaits promise resolution, and runs the event loop to completion
    ///
    /// Asynchronous code is supported, partially
    /// - Top-level await is not supported
    /// - The event loop will be run to completion after the expression is evaluated
    ///
    /// For top-level await support, use one of:
    /// - `call_function_async`
    /// - `call_stored_function_async`
    /// - `load_module_async`
    /// - `load_modules_async`
    ///
    /// Or any of the `_immmediate` variants, paired with [`crate::js_value::Promise`]
    ///
    /// # Arguments
    /// * `expr` - A string representing the JavaScript expression to evaluate
    ///
    /// # Returns
    /// A `Result` containing the deserialized result of the expression (`T`)  
    /// or an error (`Error`) if the expression cannot be evaluated or if the
    /// result cannot be deserialized.
    ///
    /// # Errors
    /// Can fail if the expression cannot be evaluated, or if the result cannot be deserialized into the requested type
    ///
    /// # Example
    /// For an example, see [`Runtime::eval`]
    pub async fn eval_async<T>(&mut self, expr: impl ToString) -> Result<T, Error>
    where
        T: serde::de::DeserializeOwned,
    {
        let result = self.inner.eval(expr.to_string()).await?;
        let result = self.inner.resolve_with_event_loop(result).await?;
        self.inner.decode_value(result)
    }

    /// Evaluate a piece of non-ECMAScript-module JavaScript code  
    /// The expression is evaluated in the global context, so changes persist
    ///
    /// Does not await promise resolution, or run the event loop  
    /// Promises can be returned by specifying the return type as [`crate::js_value::Promise`]  
    /// The event loop should be run using [`Runtime::await_event_loop`]
    ///
    /// Note that this function needs to be async because calls to `setTimeout` must be evaluated from within an async runtime.
    ///
    /// Asynchronous code is supported, partially
    /// - Top-level await is not supported
    ///
    /// For top-level await support, use one of:
    /// - `call_function_async`
    /// - `call_stored_function_async`
    /// - `load_module_async`
    /// - `load_modules_async`
    ///
    /// Or any of the `_immmediate` variants, paired with [`crate::js_value::Promise`]
    ///
    /// # Arguments
    /// * `expr` - A string representing the JavaScript expression to evaluate
    ///
    /// # Returns
    /// A `Result` containing the deserialized result of the expression (`T`)  
    /// or an error (`Error`) if the expression cannot be evaluated or if the
    /// result cannot be deserialized.
    ///
    /// # Errors
    /// Can fail if the expression cannot be evaluated, or if the result cannot be deserialized into the requested type
    ///
    /// # Example
    /// For an example, see [`Runtime::eval`]
    pub async fn eval_immediate<T>(&mut self, expr: impl ToString) -> Result<T, Error>
    where
        T: serde::de::DeserializeOwned,
    {
        let result = self.inner.eval(expr.to_string()).await?;
        self.inner.decode_value(result)
    }

    /// Calls a stored javascript function and deserializes its return value.
    ///
    /// Returns a future that resolves when:
    /// - The event loop is resolved, and
    /// - If the value is a promise, the promise is resolved
    ///
    /// See [`Runtime::call_function`] for an example
    ///
    /// Note that synchronous functions are run synchronously. Returned promises will be run asynchronously, however.
    ///
    /// # Arguments
    /// * `module_context` - Optional handle to a module providing global context for the function
    /// * `function` - A The function object
    /// * `args` - The arguments to pass to the function
    ///
    /// # Returns
    /// A `Result` containing the deserialized result of the function call (`T`)  
    /// or an error (`Error`) if there are issues with calling the function,
    /// or if the result cannot be deserialized.
    ///
    /// # Errors
    /// Can fail if there are issues with calling the function, or if the result cannot be deserialized into the requested type
    pub async fn call_stored_function_async<T>(
        &mut self,
        module_context: Option<&ModuleHandle>,
        function: &Function,
        args: &impl serde::ser::Serialize,
    ) -> Result<T, Error>
    where
        T: serde::de::DeserializeOwned,
    {
        let function = function.as_global(&mut self.deno_runtime().handle_scope());
        let result = self
            .inner
            .call_function_by_ref(module_context, &function, args)?;
        let result = self.inner.resolve_with_event_loop(result).await?;
        self.inner.decode_value(result)
    }

    /// Calls a stored javascript function and deserializes its return value.
    ///
    /// Blocks until:
    /// - The event loop is resolved, and
    /// - If the value is a promise, the promise is resolved
    ///
    /// See [`Runtime::call_function`] for an example
    ///
    /// # Arguments
    /// * `module_context` - Optional handle to a module providing global context for the function
    /// * `function` - A The function object
    /// * `args` - The arguments to pass to the function
    ///
    /// # Returns
    /// A `Result` containing the deserialized result of the function call (`T`)  
    /// or an error (`Error`) if there are issues with calling the function,
    /// or if the result cannot be deserialized.
    ///
    /// # Errors
    /// Can fail if there are issues with calling the function, or if the result cannot be deserialized into the requested type
    pub fn call_stored_function<T>(
        &mut self,
        module_context: Option<&ModuleHandle>,
        function: &Function,
        args: &impl serde::ser::Serialize,
    ) -> Result<T, Error>
    where
        T: deno_core::serde::de::DeserializeOwned,
    {
        self.block_on(|runtime| async move {
            runtime
                .call_stored_function_async(module_context, function, args)
                .await
        })
    }

    /// Calls a stored javascript function and deserializes its return value.
    ///
    /// Will not attempt to resolve promises, or run the event loop  
    /// Promises can be returned by specifying the return type as [`crate::js_value::Promise`]  
    /// The event loop should be run using [`Runtime::await_event_loop`]
    ///
    /// See [`Runtime::call_function`] for an example
    ///
    /// # Arguments
    /// * `module_context` - Optional handle to a module providing global context for the function
    /// * `function` - A The function object
    /// * `args` - The arguments to pass to the function
    ///
    /// # Returns
    /// A `Result` containing the deserialized result of the function call (`T`)  
    /// or an error (`Error`) if there are issues with calling the function,
    /// or if the result cannot be deserialized.
    ///
    /// # Errors
    /// Can fail if there are issues with calling the function, or if the result cannot be deserialized into the requested type
    pub fn call_stored_function_immediate<T>(
        &mut self,
        module_context: Option<&ModuleHandle>,
        function: &Function,
        args: &impl serde::ser::Serialize,
    ) -> Result<T, Error>
    where
        T: deno_core::serde::de::DeserializeOwned,
    {
        let function = function.as_global(&mut self.deno_runtime().handle_scope());
        let result = self
            .inner
            .call_function_by_ref(module_context, &function, args)?;
        self.inner.decode_value(result)
    }

    /// Calls a javascript function within the Deno runtime by its name and deserializes its return value.
    ///
    /// Returns a future that resolves when:
    /// - The event loop is resolved, and
    /// - If the value is a promise, the promise is resolved
    ///
    /// Note that synchronous functions are run synchronously. Returned promises will be run asynchronously, however.
    ///
    /// See [`Runtime::call_function`] for an example
    ///
    /// # Arguments
    /// * `module_context` - Optional handle to a module to search - if None, or if the search fails, the global context is used
    /// * `name` - A string representing the name of the javascript function to call.
    /// * `args` - The arguments to pass to the function
    ///
    /// # Returns
    /// A `Result` containing the deserialized result of the function call (`T`)  
    /// or an error (`Error`) if the function cannot be found, if there are issues with
    /// calling the function, or if the result cannot be deserialized.
    ///
    /// # Errors
    /// Fails if the function cannot be found, if there are issues with calling the function,
    /// Or if the result cannot be deserialized into the requested type
    pub async fn call_function_async<T>(
        &mut self,
        module_context: Option<&ModuleHandle>,
        name: &str,
        args: &impl serde::ser::Serialize,
    ) -> Result<T, Error>
    where
        T: deno_core::serde::de::DeserializeOwned,
    {
        let function = self.inner.get_function_by_name(module_context, name)?;
        let result = self
            .inner
            .call_function_by_ref(module_context, &function, args)?;
        let result = self.inner.resolve_with_event_loop(result).await?;
        self.inner.decode_value(result)
    }

    /// Calls a javascript function within the Deno runtime by its name and deserializes its return value.
    ///
    /// Blocks until:
    /// - The event loop is resolved, and
    /// - If the value is a promise, the promise is resolved
    ///
    /// # Arguments
    /// * `module_context` - Optional handle to a module to search - if None, or if the search fails, the global context is used
    /// * `name` - A string representing the name of the javascript function to call.
    /// * `args` - The arguments to pass to the function
    ///
    /// # Returns
    /// A `Result` containing the deserialized result of the function call (`T`)  
    /// or an error (`Error`) if the function cannot be found, if there are issues with
    /// calling the function, or if the result cannot be deserialized.
    ///
    /// # Errors
    /// Fails if the function cannot be found, if there are issues with calling the function,  
    /// Or if the result cannot be deserialized into the requested type
    ///
    /// # Example
    ///
    /// ```rust
    /// use rustyscript::{ json_args, Runtime, Module, Error };
    ///
    /// # fn main() -> Result<(), Error> {
    /// let mut runtime = Runtime::new(Default::default())?;
    /// let module = Module::new("/path/to/module.js", "export function f() { return 2; };");
    /// let module = runtime.load_module(&module)?;
    /// let value: usize = runtime.call_function(Some(&module), "f", json_args!())?;
    /// # Ok(())
    /// # }
    /// ```
    pub fn call_function<T>(
        &mut self,
        module_context: Option<&ModuleHandle>,
        name: &str,
        args: &impl serde::ser::Serialize,
    ) -> Result<T, Error>
    where
        T: deno_core::serde::de::DeserializeOwned,
    {
        self.block_on(|runtime| async move {
            runtime
                .call_function_async(module_context, name, args)
                .await
        })
    }

    /// Calls a javascript function within the Deno runtime by its name and deserializes its return value.
    ///
    /// Will not attempt to resolve promises, or run the event loop  
    /// Promises can be returned by specifying the return type as [`crate::js_value::Promise`]  
    /// The event loop should be run using [`Runtime::await_event_loop`]
    ///
    /// # Arguments
    /// * `module_context` - Optional handle to a module to search - if None, or if the search fails, the global context is used
    /// * `name` - A string representing the name of the javascript function to call.
    /// * `args` - The arguments to pass to the function
    ///
    /// # Returns
    /// A `Result` containing the deserialized result of the function call (`T`)  
    /// or an error (`Error`) if the function cannot be found, if there are issues with
    /// calling the function, or if the result cannot be deserialized.
    ///
    /// # Errors
    /// Fails if the function cannot be found, if there are issues with calling the function,  
    /// Or if the result cannot be deserialized into the requested type
    ///
    /// # Example
    ///
    /// ```rust
    /// use rustyscript::{ json_args, Runtime, Module, Error };
    ///
    /// # fn main() -> Result<(), Error> {
    /// let mut runtime = Runtime::new(Default::default())?;
    /// let module = Module::new("/path/to/module.js", "export function f() { return 2; };");
    /// let module = runtime.load_module(&module)?;
    /// let value: usize = runtime.call_function_immediate(Some(&module), "f", json_args!())?;
    /// # Ok(())
    /// # }
    /// ```
    pub fn call_function_immediate<T>(
        &mut self,
        module_context: Option<&ModuleHandle>,
        name: &str,
        args: &impl serde::ser::Serialize,
    ) -> Result<T, Error>
    where
        T: deno_core::serde::de::DeserializeOwned,
    {
        let function = self.inner.get_function_by_name(module_context, name)?;
        let result = self
            .inner
            .call_function_by_ref(module_context, &function, args)?;
        self.inner.decode_value(result)
    }

    /// Get a value from a runtime instance
    ///
    /// Blocks until:
    /// - The event loop is resolved, and
    /// - If the value is a promise, the promise is resolved
    ///
    /// # Arguments
    /// * `module_context` - Optional handle to a module to search - if None, or if the search fails, the global context is used
    /// * `name` - A string representing the name of the value to find
    ///
    /// # Returns
    /// A `Result` containing the deserialized result or an error (`Error`) if the value cannot be found,
    /// Or if the result cannot be deserialized into the requested type
    ///
    /// # Errors
    /// Can fail if the value cannot be found, or if the result cannot be deserialized.
    ///
    /// # Example
    ///
    /// ```rust
    /// use rustyscript::{ Runtime, Module, Error };
    ///
    /// # fn main() -> Result<(), Error> {
    /// let mut runtime = Runtime::new(Default::default())?;
    /// let module = Module::new("/path/to/module.js", "globalThis.my_value = 2;");
    /// let module = runtime.load_module(&module)?;
    /// let value: usize = runtime.get_value(Some(&module), "my_value")?;
    /// # Ok(())
    /// # }
    /// ```
    pub fn get_value<T>(
        &mut self,
        module_context: Option<&ModuleHandle>,
        name: &str,
    ) -> Result<T, Error>
    where
        T: serde::de::DeserializeOwned,
    {
        self.block_on(|runtime| async move { runtime.get_value_async(module_context, name).await })
    }

    /// Get a value from a runtime instance
    ///
    /// Returns a future that resolves when:
    /// - The event loop is resolved, and
    /// - If the value is a promise, the promise is resolved
    ///
    /// See [`Runtime::get_value`] for an example
    ///
    /// # Arguments
    /// * `module_context` - Optional handle to a module to search - if None, or if the search fails, the global context is used
    /// * `name` - A string representing the name of the value to find
    ///
    /// # Returns
    /// A `Result` containing the deserialized result or an error (`Error`) if the value cannot be found,  
    /// Or if the result cannot be deserialized into the requested type
    ///
    /// # Errors
    /// Can fail if the value cannot be found, or if the result cannot be deserialized.
    pub async fn get_value_async<T>(
        &mut self,
        module_context: Option<&ModuleHandle>,
        name: &str,
    ) -> Result<T, Error>
    where
        T: serde::de::DeserializeOwned,
    {
        let result = self.inner.get_value_ref(module_context, name)?;
        let result = self.inner.resolve_with_event_loop(result).await?;
        self.inner.decode_value(result)
    }

    /// Get a value from a runtime instance
    ///
    /// Will not attempt to resolve promises, or run the event loop  
    /// Promises can be returned by specifying the return type as [`crate::js_value::Promise`]  
    /// The event loop should be run using [`Runtime::await_event_loop`]
    ///
    /// # Arguments
    /// * `module_context` - Optional handle to a module to search - if None, or if the search fails, the global context is used
    /// * `name` - A string representing the name of the value to find
    ///
    /// # Returns
    /// A `Result` containing the deserialized result or an error (`Error`) if the value cannot be found,
    /// Or if the result cannot be deserialized into the requested type
    ///
    /// # Errors
    /// Can fail if the value cannot be found, or if the result cannot be deserialized.
    ///
    /// # Example
    ///
    /// ```rust
    /// use rustyscript::{ Runtime, Module, Error };
    ///
    /// # fn main() -> Result<(), Error> {
    /// let mut runtime = Runtime::new(Default::default())?;
    /// let module = Module::new("/path/to/module.js", "globalThis.my_value = 2;");
    /// let module = runtime.load_module(&module)?;
    /// let value: usize = runtime.get_value_immediate(Some(&module), "my_value")?;
    /// # Ok(())
    /// # }
    /// ```
    pub fn get_value_immediate<T>(
        &mut self,
        module_context: Option<&ModuleHandle>,
        name: &str,
    ) -> Result<T, Error>
    where
        T: serde::de::DeserializeOwned,
    {
        let result = self.inner.get_value_ref(module_context, name)?;
        self.inner.decode_value(result)
    }

    /// Executes the given module, and returns a handle allowing you to extract values
    /// and call functions
    ///
    /// Blocks until the module has been executed AND the event loop has fully resolved  
    /// See [`Runtime::load_module_async`] for a non-blocking variant, or use with async
    /// background tasks
    ///
    /// # Arguments
    /// * `module` - A `Module` object containing the module's filename and contents.
    ///
    /// # Returns
    /// A `Result` containing a handle for the loaded module
    /// or an error (`Error`) if there are issues with loading or executing the module
    ///
    /// # Errors
    /// Can fail if the module cannot be loaded, or execution fails
    ///
    /// # Example
    ///
    /// ```rust
    /// // Create a module with filename and contents
    /// use rustyscript::{Runtime, Module, Error};
    ///
    /// # fn main() -> Result<(), Error> {
    /// let mut runtime = Runtime::new(Default::default())?;
    /// let module = Module::new("test.js", "export default () => 'test'");
    /// runtime.load_module(&module);
    /// # Ok(())
    /// # }
    /// ```
    pub fn load_module(&mut self, module: &Module) -> Result<ModuleHandle, Error> {
        self.block_on(|runtime| async move {
            let handle = runtime.load_module_async(module).await;
            runtime
                .await_event_loop(PollEventLoopOptions::default(), None)
                .await?;
            handle
        })
    }

    /// Executes the given module, and returns a handle allowing you to extract values
    /// and call functions
    ///
    /// Returns a future that resolves to the handle for the loaded module  
    /// Makes no attempt to fully resolve the event loop - call [`Runtime::await_event_loop`]
    /// to resolve background tasks and async listeners
    ///
    /// # Arguments
    /// * `module` - A `Module` object containing the module's filename and contents.
    ///
    /// # Returns
    /// A `Result` containing a handle for the loaded module
    /// or an error (`Error`) if there are issues with loading or executing the module
    ///
    /// # Errors
    /// Can fail if the module cannot be loaded, or execution fails
    ///
    /// See [`Runtime::load_module`] for an example
    pub async fn load_module_async(&mut self, module: &Module) -> Result<ModuleHandle, Error> {
        self.inner.load_modules(None, vec![module]).await
    }

    /// Executes the given module, and returns a handle allowing you to extract values
    /// and call functions.
    ///
    /// Blocks until all modules have been executed AND the event loop has fully resolved  
    /// See [`Runtime::load_module_async`] for a non-blocking variant, or use with async
    /// background tasks
    ///
    /// This will load 'module' as the main module, and the others as side-modules.  
    /// Only one main module can be loaded per runtime
    ///
    /// # Arguments
    /// * `module` - A `Module` object containing the module's filename and contents.
    /// * `side_modules` - A set of additional modules to be loaded into memory for use
    ///
    /// # Returns
    /// A `Result` containing a handle for the loaded module
    /// or an error (`Error`) if there are issues with loading or executing the module
    ///
    /// # Errors
    /// Can fail if the module cannot be loaded, or execution fails
    ///
    /// # Example
    ///
    /// ```rust
    /// // Create a module with filename and contents
    /// use rustyscript::{Runtime, Module, Error};
    ///
    /// # fn main() -> Result<(), Error> {
    /// let mut runtime = Runtime::new(Default::default())?;
    /// let module = Module::new("test.js", "export default () => 'test'");
    /// runtime.load_modules(&module, vec![]);
    /// # Ok(())
    /// # }
    /// ```
    pub fn load_modules(
        &mut self,
        module: &Module,
        side_modules: Vec<&Module>,
    ) -> Result<ModuleHandle, Error> {
        self.block_on(move |runtime| async move {
            let handle = runtime.load_modules_async(module, side_modules).await;
            runtime
                .await_event_loop(PollEventLoopOptions::default(), None)
                .await?;
            handle
        })
    }

    /// Executes the given module, and returns a handle allowing you to extract values
    /// and call functions.
    ///
    /// Returns a future that resolves to the handle for the loaded module  
    /// Makes no attempt to resolve the event loop - call [`Runtime::await_event_loop`] to
    /// resolve background tasks and async listeners
    ///
    /// This will load 'module' as the main module, and the others as side-modules.  
    /// Only one main module can be loaded per runtime
    ///
    /// See [`Runtime::load_modules`] for an example
    ///
    /// # Arguments
    /// * `module` - A `Module` object containing the module's filename and contents.
    /// * `side_modules` - A set of additional modules to be loaded into memory for use
    ///
    /// # Returns
    /// A `Result` containing a handle for the loaded main module, or the last side-module
    /// or an error (`Error`) if there are issues with loading or executing the modules
    ///
    /// # Errors
    /// Can fail if the modules cannot be loaded, or execution fails
    pub async fn load_modules_async(
        &mut self,
        module: &Module,
        side_modules: Vec<&Module>,
    ) -> Result<ModuleHandle, Error> {
        self.inner.load_modules(Some(module), side_modules).await
    }

    /// Executes the entrypoint function of a module within the Deno runtime.
    ///
    /// Blocks until:
    /// - The event loop is resolved, and
    /// - If the value is a promise, the promise is resolved
    ///
    /// # Arguments
    /// * `module_context` - A handle returned by loading a module into the runtime
    ///
    /// # Returns
    /// A `Result` containing the deserialized result of the entrypoint execution (`T`)  
    /// if successful, or an error (`Error`) if the entrypoint is missing, the execution fails,
    /// or the result cannot be deserialized.
    ///
    /// # Errors
    /// Can fail if the module cannot be loaded, if the entrypoint is missing, if the execution fails,  
    /// Or if the result cannot be deserialized into the requested type
    ///
    /// # Example
    ///
    /// ```rust
    /// use rustyscript::{json_args, Runtime, Module, Error};
    ///
    /// # fn main() -> Result<(), Error> {
    /// let mut runtime = Runtime::new(Default::default())?;
    /// let module = Module::new("test.js", "export default () => 'test'");
    /// let module = runtime.load_module(&module)?;
    ///
    /// // Run the entrypoint and handle the result
    /// let value: String = runtime.call_entrypoint(&module, json_args!())?;
    /// # Ok(())
    /// # }
    /// ```
    pub fn call_entrypoint<T>(
        &mut self,
        module_context: &ModuleHandle,
        args: &impl serde::ser::Serialize,
    ) -> Result<T, Error>
    where
        T: deno_core::serde::de::DeserializeOwned,
    {
        self.block_on(
            |runtime| async move { runtime.call_entrypoint_async(module_context, args).await },
        )
    }

    /// Executes the entrypoint function of a module within the Deno runtime.
    ///
    /// Returns a future that resolves when:
    /// - The event loop is resolved, and
    /// - If the value is a promise, the promise is resolved
    ///
    /// Note that synchronous functions are run synchronously. Returned promises will be run asynchronously, however.
    ///
    /// See [`Runtime::call_entrypoint`] for an example
    ///
    /// # Arguments
    /// * `module_context` - A handle returned by loading a module into the runtime
    ///
    /// # Returns
    /// A `Result` containing the deserialized result of the entrypoint execution (`T`)  
    /// if successful, or an error (`Error`) if the entrypoint is missing, the execution fails,
    /// or the result cannot be deserialized.
    ///
    /// # Errors
    /// Can fail if the module cannot be loaded, if the entrypoint is missing, if the execution fails,  
    /// Or if the result cannot be deserialized into the requested type
    pub async fn call_entrypoint_async<T>(
        &mut self,
        module_context: &ModuleHandle,
        args: &impl serde::ser::Serialize,
    ) -> Result<T, Error>
    where
        T: deno_core::serde::de::DeserializeOwned,
    {
        if let Some(entrypoint) = module_context.entrypoint() {
            let result = self
                .inner
                .call_function_by_ref(Some(module_context), entrypoint, args)?;
            let result = self.inner.resolve_with_event_loop(result).await?;
            self.inner.decode_value(result)
        } else {
            Err(Error::MissingEntrypoint(module_context.module().clone()))
        }
    }

    /// Executes the entrypoint function of a module within the Deno runtime.
    ///
    /// Will not attempt to resolve promises, or run the event loop  
    /// Promises can be returned by specifying the return type as [`crate::js_value::Promise`]  
    /// The event loop should be run using [`Runtime::await_event_loop`]
    ///
    /// # Arguments
    /// * `module_context` - A handle returned by loading a module into the runtime
    ///
    /// # Returns
    /// A `Result` containing the deserialized result of the entrypoint execution (`T`)
    /// if successful, or an error (`Error`) if the entrypoint is missing, the execution fails,
    /// or the result cannot be deserialized.
    ///
    /// # Errors
    /// Can fail if the module cannot be loaded, if the entrypoint is missing, if the execution fails,
    /// Or if the result cannot be deserialized into the requested type
    ///
    /// # Example
    ///
    /// ```rust
    /// use rustyscript::{json_args, Runtime, Module, Error};
    ///
    /// # fn main() -> Result<(), Error> {
    /// let mut runtime = Runtime::new(Default::default())?;
    /// let module = Module::new("test.js", "export default () => 'test'");
    /// let module = runtime.load_module(&module)?;
    ///
    /// // Run the entrypoint and handle the result
    /// let value: String = runtime.call_entrypoint_immediate(&module, json_args!())?;
    /// # Ok(())
    /// # }
    /// ```
    pub fn call_entrypoint_immediate<T>(
        &mut self,
        module_context: &ModuleHandle,
        args: &impl serde::ser::Serialize,
    ) -> Result<T, Error>
    where
        T: deno_core::serde::de::DeserializeOwned,
    {
        if let Some(entrypoint) = module_context.entrypoint() {
            let result = self.block_on(|runtime| async move {
                runtime
                    .inner
                    .call_function_by_ref(Some(module_context), entrypoint, args)
            })?;
            self.inner.decode_value(result)
        } else {
            Err(Error::MissingEntrypoint(module_context.module().clone()))
        }
    }

    /// Loads a module into a new runtime, executes the entry function and returns the
    /// result of the module's execution, deserialized into the specified Rust type (`T`).
    ///
    /// # Arguments
    /// * `module` - A `Module` object containing the module's filename and contents.
    /// * `side_modules` - A set of additional modules to be loaded into memory for use
    /// * `runtime_options` - Options for the creation of the runtime
    /// * `entrypoint_args` - Arguments to pass to the entrypoint function
    ///
    /// # Returns
    /// A `Result` containing the deserialized result of the entrypoint execution (`T`)  
    /// if successful, or an error (`Error`) if the entrypoint is missing, the execution fails,
    /// or the result cannot be deserialized.
    ///
    /// # Errors
    /// Can fail if the module cannot be loaded, if the entrypoint is missing, if the execution fails,  
    /// Or if the result cannot be deserialized into the requested type
    ///
    /// # Example
    ///
    /// ```rust
    /// // Create a module with filename and contents
    /// use rustyscript::{json_args, Runtime, Module, Error};
    ///
    /// # fn main() -> Result<(), Error> {
    /// let module = Module::new("test.js", "export default () => 2");
    /// let value: usize = Runtime::execute_module(&module, vec![], Default::default(), json_args!())?;
    /// # Ok(())
    /// # }
    /// ```
    pub fn execute_module<T>(
        module: &Module,
        side_modules: Vec<&Module>,
        runtime_options: RuntimeOptions,
        entrypoint_args: &impl serde::ser::Serialize,
    ) -> Result<T, Error>
    where
        T: deno_core::serde::de::DeserializeOwned,
    {
        let mut runtime = Runtime::new(runtime_options)?;
        let module = runtime.load_modules(module, side_modules)?;
        let value: T = runtime.call_entrypoint(&module, entrypoint_args)?;
        Ok(value)
    }
}

impl AsyncBridgeExt for Runtime {
    fn bridge(&self) -> &AsyncBridge {
        &self.tokio
    }
}

#[cfg(test)]
mod test_runtime {
    use crate::json_args;
    use std::time::Duration;

    use super::*;
    use deno_core::extension;

    #[test]
    fn test_new() {
        Runtime::new(RuntimeOptions::default()).expect("Could not create the runtime");

        extension!(test_extension);
        Runtime::new(RuntimeOptions {
            extensions: vec![test_extension::init_ops_and_esm()],
            ..Default::default()
        })
        .expect("Could not create runtime with extensions");
    }

    #[test]
    fn test_get_value() {
        let module = Module::new(
            "test.js",
            "
            globalThis.a = 2;
            export const b = 'test';
            export const fnc = null;
        ",
        );

        let mut runtime =
            Runtime::new(RuntimeOptions::default()).expect("Could not create the runtime");
        let module = runtime
            .load_modules(&module, vec![])
            .expect("Could not load module");

        assert_eq!(
            2,
            runtime
                .get_value::<usize>(Some(&module), "a")
                .expect("Could not find global")
        );
        assert_eq!(
            "test",
            runtime
                .get_value::<String>(Some(&module), "b")
                .expect("Could not find export")
        );
        runtime
            .get_value::<Undefined>(Some(&module), "c")
            .expect_err("Could not detect null");
        runtime
            .get_value::<Undefined>(Some(&module), "d")
            .expect_err("Could not detect undeclared");
    }

    #[test]
    fn test_load_module() {
        let mut runtime =
            Runtime::new(RuntimeOptions::default()).expect("Could not create the runtime");
        let module = Module::new(
            "test.js",
            "
            export default () => 2;
        ",
        );
        let module = runtime
            .load_modules(&module, vec![])
            .expect("Could not load module");
        assert_ne!(0, module.id());

        let mut runtime =
            Runtime::new(RuntimeOptions::default()).expect("Could not create the runtime");
        let module1 = Module::new(
            "importme.js",
            "
            export const value = 2;
        ",
        );
        let module2 = Module::new(
            "test.js",
            "
            import { value } from './importme.js';
            rustyscript.register_entrypoint(() => value);
        ",
        );
        runtime
            .load_module(&module1)
            .expect("Could not load modules");
        let module = runtime
            .load_module(&module2)
            .expect("Could not load modules");
        let value: usize = runtime
            .call_entrypoint(&module, json_args!())
            .expect("Could not call exported fn");
        assert_eq!(2, value);

        let mut runtime = Runtime::new(RuntimeOptions {
            timeout: Duration::from_millis(50),
            ..Default::default()
        })
        .expect("Could not create the runtime");
        let module = Module::new(
            "test.js",
            "
            await new Promise(r => setTimeout(r, 2000));
        ",
        );
        runtime
            .load_modules(&module, vec![])
            .expect_err("Did not interupt after timeout");
    }

    #[test]
    fn test_load_modules() {
        let mut runtime =
            Runtime::new(RuntimeOptions::default()).expect("Could not create the runtime");
        let module = Module::new(
            "test.js",
            "
            rustyscript.register_entrypoint(() => 2);
        ",
        );
        let module = runtime
            .load_modules(&module, vec![])
            .expect("Could not load module");
        assert_ne!(0, module.id());

        let mut runtime =
            Runtime::new(RuntimeOptions::default()).expect("Could not create the runtime");
        let module1 = Module::new(
            "importme.js",
            "
            export const value = 2;
        ",
        );
        let module2 = Module::new(
            "test.js",
            "
            import { value } from './importme.js';
            rustyscript.register_entrypoint(() => value);
        ",
        );
        let module = runtime
            .load_modules(&module2, vec![&module1])
            .expect("Could not load modules");
        let value: usize = runtime
            .call_entrypoint(&module, json_args!())
            .expect("Could not call exported fn");
        assert_eq!(2, value);

        let mut runtime = Runtime::new(RuntimeOptions {
            timeout: Duration::from_millis(50),
            ..Default::default()
        })
        .expect("Could not create the runtime");
        let module = Module::new(
            "test.js",
            "
            await new Promise(r => setTimeout(r, 5000));
        ",
        );
        runtime
            .load_modules(&module, vec![])
            .expect_err("Did not interupt after timeout");
    }

    #[test]
    fn test_call_entrypoint() {
        let mut runtime =
            Runtime::new(RuntimeOptions::default()).expect("Could not create the runtime");
        let module = Module::new(
            "test.js",
            "
            rustyscript.register_entrypoint(() => 2);
        ",
        );
        let module = runtime
            .load_modules(&module, vec![])
            .expect("Could not load module");
        let value: usize = runtime
            .call_entrypoint(&module, json_args!())
            .expect("Could not call registered fn");
        assert_eq!(2, value);

        let mut runtime = Runtime::new(RuntimeOptions {
            default_entrypoint: Some("load".to_string()),
            ..Default::default()
        })
        .expect("Could not create the runtime");
        let module = Module::new(
            "test.js",
            "
            export const load = () => 2;
        ",
        );
        let module = runtime
            .load_modules(&module, vec![])
            .expect("Could not load module");
        let value: usize = runtime
            .call_entrypoint(&module, json_args!())
            .expect("Could not call exported fn");
        assert_eq!(2, value);

        let mut runtime =
            Runtime::new(RuntimeOptions::default()).expect("Could not create the runtime");
        let module = Module::new(
            "test.js",
            "
            export const load = () => 2;
        ",
        );
        let module = runtime
            .load_modules(&module, vec![])
            .expect("Could not load module");
        runtime
            .call_entrypoint::<Undefined>(&module, json_args!())
            .expect_err("Did not detect no entrypoint");
    }

    #[test]
    fn test_execute_module() {
        let module = Module::new(
            "test.js",
            "
            rustyscript.register_entrypoint(() => 2);
        ",
        );
        let value: usize =
            Runtime::execute_module(&module, vec![], RuntimeOptions::default(), json_args!())
                .expect("Could not exec module");
        assert_eq!(2, value);

        let module = Module::new(
            "test.js",
            "
            function load() { return 2; }
        ",
        );
        Runtime::execute_module::<Undefined>(
            &module,
            vec![],
            RuntimeOptions::default(),
            json_args!(),
        )
        .expect_err("Could not detect no entrypoint");
    }

    #[test]
    fn call_function() {
        let module = Module::new(
            "test.js",
            "
            globalThis.fna = (i) => i;
            export function fnb() { return 'test'; }
            export const fnc = 2;
            export const fne = () => {};
        ",
        );

        let mut runtime =
            Runtime::new(RuntimeOptions::default()).expect("Could not create the runtime");
        let module = runtime
            .load_modules(&module, vec![])
            .expect("Could not load module");

        let result: usize = runtime
            .call_function(Some(&module), "fna", json_args!(2))
            .expect("Could not call global");
        assert_eq!(2, result);

        let result: String = runtime
            .call_function(Some(&module), "fnb", json_args!())
            .expect("Could not call export");
        assert_eq!("test", result);

        runtime
            .call_function::<Undefined>(Some(&module), "fnc", json_args!())
            .expect_err("Did not detect non-function");
        runtime
            .call_function::<Undefined>(Some(&module), "fnd", json_args!())
            .expect_err("Did not detect undefined");
        runtime
            .call_function::<Undefined>(Some(&module), "fne", json_args!())
            .expect("Did not allow undefined return");
    }

    #[test]
    fn test_heap_exhaustion_handled() {
        let mut runtime = Runtime::new(RuntimeOptions {
            max_heap_size: Some(100 * 1024 * 1024),
            ..Default::default()
        })
        .expect("Could not create the runtime");
        let module = Module::new(
            "test.js",
            "const largeArray = new Array(40 * 1024 * 1024).fill('a');",
        );
        runtime
            .load_modules(&module, vec![])
            .expect_err("Did not detect heap exhaustion");
    }
}
>>>>>>> 58c198e5
<|MERGE_RESOLUTION|>--- conflicted
+++ resolved
@@ -1,2870 +1,1441 @@
-<<<<<<< HEAD
-use crate::{
-    async_bridge::{AsyncBridge, AsyncBridgeExt},
-    inner_runtime::{InnerRuntime, RsAsyncFunction, RsFunction},
-    js_value::Function,
-    Error, Module, ModuleHandle,
-};
-use deno_core::PollEventLoopOptions;
-use std::{path::Path, rc::Rc, time::Duration};
-use tokio_util::sync::CancellationToken;
-
-/// Represents the set of options accepted by the runtime constructor
-pub use crate::inner_runtime::RuntimeOptions;
-
-/// For functions returning nothing. Acts as a placeholder for the return type  
-/// Should accept any type of value from javascript
-///
-/// It is in fact an alias for [`crate::js_value::Value`]  
-/// Note: This used to be an alias for `serde_json::Value`, but was changed for performance reasons
-pub type Undefined = crate::js_value::Value;
-
-/// A runtime instance that can be used to execute JavaScript code and interact with it.  
-/// Most runtime functions have 3 variants - blocking, async, and immediate
-///
-/// For example:
-/// - `call_function` will block until the function is resolved and the event loop is empty
-/// - `call_function_async` will return a future that resolves when the function is resolved and the event loop is empty
-/// - `call_function_immediate` will return the result immediately, without resolving promises or running the event loop
-///   (See [`crate::js_value::Promise`])
-///
-/// Note: For multithreaded applications, you may need to call `init_platform` before creating a `Runtime`  
-/// (See [[`crate::init_platform`])
-pub struct Runtime {
-    inner: InnerRuntime<deno_core::JsRuntime>,
-    tokio: AsyncBridge,
-}
-
-impl Runtime {
-    /// Creates a new instance of the runtime with the provided options.
-    ///
-    /// # Arguments
-    /// * `options` - A `RuntimeOptions` struct that specifies the configuration options for the runtime.
-    ///
-    /// # Returns
-    /// A `Result` containing either the initialized runtime instance on success (`Ok`) or an error on failure (`Err`).
-    ///
-    /// # Example
-    /// ```rust
-    /// use rustyscript::{json_args, Module, Runtime, RuntimeOptions};
-    /// use std::time::Duration;
-    ///
-    /// # fn main() -> Result<(), rustyscript::Error> {
-    /// // Creates a runtime that will attempt to run function load() on start
-    /// // And which will time-out after 50ms
-    /// let mut runtime = Runtime::new(RuntimeOptions {
-    ///     default_entrypoint: Some("load".to_string()),
-    ///     timeout: Duration::from_millis(50),
-    ///     ..Default::default()
-    /// })?;
-    ///
-    /// let module = Module::new(
-    ///     "test.js",
-    ///     "
-    ///     export const load = () => {
-    ///         return 'Hello World!';
-    ///     }
-    /// ",
-    /// );
-    ///
-    /// let module_handle = runtime.load_module(&module)?;
-    /// let value: String = runtime.call_entrypoint(&module_handle, json_args!())?;
-    /// assert_eq!("Hello World!", value);
-    /// # Ok(())
-    /// # }
-    /// ```
-    ///
-    /// # Errors
-    /// Can fail if the tokio runtime cannot be created,  
-    /// Or if the deno runtime initialization fails (usually issues with extensions)
-    pub fn new(options: RuntimeOptions) -> Result<Self, Error> {
-        let tokio = AsyncBridge::new(options.timeout)?;
-        let inner = InnerRuntime::new(options, tokio.heap_exhausted_token())?;
-        Ok(Self { inner, tokio })
-    }
-
-    /// Creates a new instance of the runtime with the provided options and a pre-configured tokio runtime.  
-    /// See [`Runtime::new`] for more information.
-    ///
-    /// # Errors
-    /// Can fail if the deno runtime initialization fails (usually issues with extensions)
-    pub fn with_tokio_runtime(
-        options: RuntimeOptions,
-        tokio: Rc<tokio::runtime::Runtime>,
-    ) -> Result<Self, Error> {
-        let tokio = AsyncBridge::with_tokio_runtime(options.timeout, tokio);
-        let inner = InnerRuntime::new(options, tokio.heap_exhausted_token())?;
-        Ok(Self { inner, tokio })
-    }
-
-    /// Access the underlying deno runtime instance directly
-    pub fn deno_runtime(&mut self) -> &mut deno_core::JsRuntime {
-        self.inner.deno_runtime()
-    }
-
-    /// Access the underlying tokio runtime used for blocking operations
-    #[must_use]
-    pub fn tokio_runtime(&self) -> std::rc::Rc<tokio::runtime::Runtime> {
-        self.tokio.tokio_runtime()
-    }
-
-    /// Returns the timeout for the runtime
-    #[must_use]
-    pub fn timeout(&self) -> std::time::Duration {
-        self.tokio.timeout()
-    }
-
-    /// Returns the heap exhausted token for the runtime  
-    /// Used to detect when the runtime has run out of memory
-    #[must_use]
-    pub fn heap_exhausted_token(&self) -> CancellationToken {
-        self.tokio.heap_exhausted_token()
-    }
-
-    /// Destroy the v8 runtime, releasing all resources  
-    /// Then the internal tokio runtime will be returned
-    #[must_use]
-    pub fn into_tokio_runtime(self) -> Rc<tokio::runtime::Runtime> {
-        self.tokio.into_tokio_runtime()
-    }
-
-    /// Set the current working directory for the runtime  
-    /// This is used to resolve relative paths in the module loader
-    ///
-    /// The runtime will begin with the current working directory of the process
-    ///
-    /// # Errors
-    /// Can fail if the given path is not valid
-    pub fn set_current_dir(&mut self, path: impl AsRef<Path>) -> Result<&Path, Error> {
-        self.inner.set_current_dir(path)
-    }
-
-    /// Get the current working directory for the runtime  
-    /// This is used to resolve relative paths in the module loader
-    ///
-    /// The runtime will begin with the current working directory of the process
-    #[must_use]
-    pub fn current_dir(&self) -> &Path {
-        self.inner.current_dir()
-    }
-
-    /// Advance the JS event loop by a single tick  
-    /// See [`Runtime::await_event_loop`] for fully running the event loop
-    ///
-    /// Returns true if the event loop has pending work, or false if it has completed
-    ///
-    /// # Arguments
-    /// * `options` - Options for the event loop polling, see [`deno_core::PollEventLoopOptions`]
-    ///
-    /// # Errors
-    /// Can fail if a runtime error occurs during the event loop's execution
-    pub fn advance_event_loop(&mut self, options: PollEventLoopOptions) -> Result<bool, Error> {
-        self.block_on(|runtime| async move { runtime.inner.advance_event_loop(options).await })
-    }
-
-    /// Run the JS event loop to completion, or until a timeout is reached  
-    /// Required when using the `_immediate` variants of functions
-    ///
-    /// # Arguments
-    /// * `options` - Options for the event loop polling, see [`deno_core::PollEventLoopOptions`]
-    /// * `timeout` - Optional timeout for the event loop
-    ///
-    /// # Errors
-    /// Can fail if a runtime error occurs during the event loop's execution
-    pub async fn await_event_loop(
-        &mut self,
-        options: PollEventLoopOptions,
-        timeout: Option<Duration>,
-    ) -> Result<(), Error> {
-        self.inner.await_event_loop(options, timeout).await
-    }
-
-    /// Run the JS event loop to completion, or until a timeout is reached  
-    /// Required when using the `_immediate` variants of functions
-    ///
-    /// This is the blocking variant of [`Runtime::await_event_loop`]
-    ///
-    /// # Arguments
-    /// * `options` - Options for the event loop polling, see [`deno_core::PollEventLoopOptions`]
-    /// * `timeout` - Optional timeout for the event loop
-    ///
-    /// # Errors
-    /// Can fail if a runtime error occurs during the event loop's execution
-    pub fn block_on_event_loop(
-        &mut self,
-        options: deno_core::PollEventLoopOptions,
-        timeout: Option<Duration>,
-    ) -> Result<(), Error> {
-        self.block_on(|runtime| async move { runtime.await_event_loop(options, timeout).await })
-    }
-
-    /// Remove and return a value from the state, if one exists
-    /// ```rust
-    /// use rustyscript::Runtime;
-    ///
-    /// # fn main() -> Result<(), rustyscript::Error> {
-    /// let mut runtime = Runtime::new(Default::default())?;
-    /// runtime.put("test".to_string())?;
-    /// let value: String = runtime.take().unwrap();
-    /// assert_eq!(value, "test");
-    /// # Ok(())
-    /// # }
-    /// ```
-    pub fn take<T>(&mut self) -> Option<T>
-    where
-        T: 'static,
-    {
-        self.inner.take()
-    }
-
-    /// Add a value to the state  
-    /// Only one value of each type is stored - additional calls to `put` overwrite the old value
-    ///
-    /// # Errors
-    /// Can fail if the inner state cannot be borrowed mutably
-    ///
-    /// ```rust
-    /// use rustyscript::Runtime;
-    ///
-    /// # fn main() -> Result<(), rustyscript::Error> {
-    /// let mut runtime = Runtime::new(Default::default())?;
-    /// runtime.put("test".to_string())?;
-    /// let value: String = runtime.take().unwrap();
-    /// assert_eq!(value, "test");
-    /// # Ok(())
-    /// # }
-    /// ```
-    pub fn put<T>(&mut self, value: T) -> Result<(), Error>
-    where
-        T: 'static,
-    {
-        self.inner.put(value)
-    }
-
-    /// Register a rust function to be callable from JS
-    /// - The [`crate::sync_callback`] macro can be used to simplify this process
-    ///
-    /// # Errors
-    /// Since this function borrows the state, it can fail if the state cannot be borrowed mutably
-    ///
-    /// ```rust
-    /// use rustyscript::{serde_json::Value, Module, Runtime};
-    ///
-    /// # fn main() -> Result<(), rustyscript::Error> {
-    /// let module = Module::new("test.js", " rustyscript.functions.foo(); ");
-    /// let mut runtime = Runtime::new(Default::default())?;
-    /// runtime.register_function("foo", |args| {
-    ///     if let Some(value) = args.get(0) {
-    ///         println!("called with: {}", value);
-    ///     }
-    ///     Ok(Value::Null)
-    /// })?;
-    ///
-    /// # Ok(())
-    /// # }
-    /// ```
-    pub fn register_function<F>(&mut self, name: &str, callback: F) -> Result<(), Error>
-    where
-        F: RsFunction,
-    {
-        self.inner.register_function(name, callback)
-    }
-
-    /// Register a non-blocking rust function to be callable from JS
-    /// - The [`crate::async_callback`] macro can be used to simplify this process
-    ///
-    /// # Errors
-    /// Since this function borrows the state, it can fail if the state cannot be borrowed mutably
-    ///
-    /// ```rust
-    /// use rustyscript::{async_callback, serde_json::Value, Error, Module, Runtime};
-    ///
-    /// # fn main() -> Result<(), rustyscript::Error> {
-    /// let module = Module::new("test.js", " rustyscript.async_functions.add(1, 2); ");
-    /// let mut runtime = Runtime::new(Default::default())?;
-    /// runtime.register_async_function(
-    ///     "add",
-    ///     async_callback!(|a: i64, b: i64| async move { Ok::<i64, Error>(a + b) }),
-    /// )?;
-    ///
-    /// # Ok(())
-    /// # }
-    /// ```
-    pub fn register_async_function<F>(&mut self, name: &str, callback: F) -> Result<(), Error>
-    where
-        F: RsAsyncFunction,
-    {
-        self.inner.register_async_function(name, callback)
-    }
-
-    /// Evaluate a piece of non-ECMAScript-module JavaScript code  
-    /// The expression is evaluated in the global context, so changes persist
-    ///
-    /// Blocks on promise resolution, and runs the event loop to completion
-    ///
-    /// Asynchronous code is supported, partially
-    /// - Top-level await is not supported
-    /// - The event loop will be run to completion after the expression is evaluated
-    ///
-    /// For top-level await support, use one of:
-    /// - `call_function_async`
-    /// - `call_stored_function_async`
-    /// - `load_module_async`
-    /// - `load_modules_async`
-    ///
-    /// Or any of the `_immmediate` variants, paired with [`crate::js_value::Promise`]
-    ///
-    /// # Arguments
-    /// * `expr` - A string representing the JavaScript expression to evaluate
-    ///
-    /// # Returns
-    /// A `Result` containing the deserialized result of the expression (`T`)  
-    /// or an error (`Error`) if the expression cannot be evaluated or if the
-    /// result cannot be deserialized.
-    ///
-    /// # Errors
-    /// Can fail if the expression cannot be evaluated, or if the result cannot be deserialized into the requested type
-    ///
-    /// # Example
-    /// ```rust
-    /// use rustyscript::{Error, Runtime};
-    ///
-    /// # fn main() -> Result<(), Error> {
-    /// let mut runtime = Runtime::new(Default::default())?;
-    ///
-    /// let value: u32 = runtime.eval("2 + 2")?;
-    /// assert_eq!(4, value);
-    ///
-    /// let value: String = runtime.eval("new Promise(resolve => resolve('test'))")?;
-    /// assert_eq!("test", value);
-    ///
-    /// # Ok(())
-    /// # }
-    /// ```
-    pub fn eval<T>(&mut self, expr: impl ToString) -> Result<T, Error>
-    where
-        T: serde::de::DeserializeOwned,
-    {
-        self.block_on(|runtime| async move { runtime.eval_async(expr).await })
-    }
-
-    /// Evaluate a piece of non-ECMAScript-module JavaScript code  
-    /// The expression is evaluated in the global context, so changes persist
-    ///
-    /// Awaits promise resolution, and runs the event loop to completion
-    ///
-    /// Asynchronous code is supported, partially
-    /// - Top-level await is not supported
-    /// - The event loop will be run to completion after the expression is evaluated
-    ///
-    /// For top-level await support, use one of:
-    /// - `call_function_async`
-    /// - `call_stored_function_async`
-    /// - `load_module_async`
-    /// - `load_modules_async`
-    ///
-    /// Or any of the `_immmediate` variants, paired with [`crate::js_value::Promise`]
-    ///
-    /// # Arguments
-    /// * `expr` - A string representing the JavaScript expression to evaluate
-    ///
-    /// # Returns
-    /// A `Result` containing the deserialized result of the expression (`T`)  
-    /// or an error (`Error`) if the expression cannot be evaluated or if the
-    /// result cannot be deserialized.
-    ///
-    /// # Errors
-    /// Can fail if the expression cannot be evaluated, or if the result cannot be deserialized into the requested type
-    ///
-    /// # Example
-    /// For an example, see [`Runtime::eval`]
-    pub async fn eval_async<T>(&mut self, expr: impl ToString) -> Result<T, Error>
-    where
-        T: serde::de::DeserializeOwned,
-    {
-        let result = self.inner.eval(expr.to_string()).await?;
-        let result = self.inner.resolve_with_event_loop(result).await?;
-        self.inner.decode_value(result)
-    }
-
-    /// Evaluate a piece of non-ECMAScript-module JavaScript code  
-    /// The expression is evaluated in the global context, so changes persist
-    ///
-    /// Does not await promise resolution, or run the event loop  
-    /// Promises can be returned by specifying the return type as [`crate::js_value::Promise`]  
-    /// The event loop should be run using [`Runtime::await_event_loop`]
-    ///
-    /// Note that this function needs to be async because calls to `setTimeout` must be evaluated from within an async runtime.
-    ///
-    /// Asynchronous code is supported, partially
-    /// - Top-level await is not supported
-    ///
-    /// For top-level await support, use one of:
-    /// - `call_function_async`
-    /// - `call_stored_function_async`
-    /// - `load_module_async`
-    /// - `load_modules_async`
-    ///
-    /// Or any of the `_immmediate` variants, paired with [`crate::js_value::Promise`]
-    ///
-    /// # Arguments
-    /// * `expr` - A string representing the JavaScript expression to evaluate
-    ///
-    /// # Returns
-    /// A `Result` containing the deserialized result of the expression (`T`)  
-    /// or an error (`Error`) if the expression cannot be evaluated or if the
-    /// result cannot be deserialized.
-    ///
-    /// # Errors
-    /// Can fail if the expression cannot be evaluated, or if the result cannot be deserialized into the requested type
-    ///
-    /// # Example
-    /// For an example, see [`Runtime::eval`]
-    pub async fn eval_immediate<T>(&mut self, expr: impl ToString) -> Result<T, Error>
-    where
-        T: serde::de::DeserializeOwned,
-    {
-        let result = self.inner.eval(expr.to_string()).await?;
-        self.inner.decode_value(result)
-    }
-
-    /// Calls a stored javascript function and deserializes its return value.
-    ///
-    /// Returns a future that resolves when:
-    /// - The event loop is resolved, and
-    /// - If the value is a promise, the promise is resolved
-    ///
-    /// See [`Runtime::call_function`] for an example
-    ///
-    /// Note that synchronous functions are run synchronously. Returned promises will be run asynchronously, however.
-    ///
-    /// # Arguments
-    /// * `module_context` - Optional handle to a module providing global context for the function
-    /// * `function` - A The function object
-    /// * `args` - The arguments to pass to the function
-    ///
-    /// # Returns
-    /// A `Result` containing the deserialized result of the function call (`T`)  
-    /// or an error (`Error`) if there are issues with calling the function,
-    /// or if the result cannot be deserialized.
-    ///
-    /// # Errors
-    /// Can fail if there are issues with calling the function, or if the result cannot be deserialized into the requested type
-    pub async fn call_stored_function_async<T>(
-        &mut self,
-        module_context: Option<&ModuleHandle>,
-        function: &Function,
-        args: &impl serde::ser::Serialize,
-    ) -> Result<T, Error>
-    where
-        T: serde::de::DeserializeOwned,
-    {
-        let function = function.as_global(&mut self.deno_runtime().handle_scope());
-        let result = self
-            .inner
-            .call_function_by_ref(module_context, &function, args)?;
-        let result = self.inner.resolve_with_event_loop(result).await?;
-        self.inner.decode_value(result)
-    }
-
-    /// Calls a stored javascript function and deserializes its return value.
-    ///
-    /// Blocks until:
-    /// - The event loop is resolved, and
-    /// - If the value is a promise, the promise is resolved
-    ///
-    /// See [`Runtime::call_function`] for an example
-    ///
-    /// # Arguments
-    /// * `module_context` - Optional handle to a module providing global context for the function
-    /// * `function` - A The function object
-    /// * `args` - The arguments to pass to the function
-    ///
-    /// # Returns
-    /// A `Result` containing the deserialized result of the function call (`T`)  
-    /// or an error (`Error`) if there are issues with calling the function,
-    /// or if the result cannot be deserialized.
-    ///
-    /// # Errors
-    /// Can fail if there are issues with calling the function, or if the result cannot be deserialized into the requested type
-    pub fn call_stored_function<T>(
-        &mut self,
-        module_context: Option<&ModuleHandle>,
-        function: &Function,
-        args: &impl serde::ser::Serialize,
-    ) -> Result<T, Error>
-    where
-        T: deno_core::serde::de::DeserializeOwned,
-    {
-        self.block_on(|runtime| async move {
-            runtime
-                .call_stored_function_async(module_context, function, args)
-                .await
-        })
-    }
-
-    /// Calls a stored javascript function and deserializes its return value.
-    ///
-    /// Will not attempt to resolve promises, or run the event loop  
-    /// Promises can be returned by specifying the return type as [`crate::js_value::Promise`]  
-    /// The event loop should be run using [`Runtime::await_event_loop`]
-    ///
-    /// See [`Runtime::call_function`] for an example
-    ///
-    /// # Arguments
-    /// * `module_context` - Optional handle to a module providing global context for the function
-    /// * `function` - A The function object
-    /// * `args` - The arguments to pass to the function
-    ///
-    /// # Returns
-    /// A `Result` containing the deserialized result of the function call (`T`)  
-    /// or an error (`Error`) if there are issues with calling the function,
-    /// or if the result cannot be deserialized.
-    ///
-    /// # Errors
-    /// Can fail if there are issues with calling the function, or if the result cannot be deserialized into the requested type
-    pub fn call_stored_function_immediate<T>(
-        &mut self,
-        module_context: Option<&ModuleHandle>,
-        function: &Function,
-        args: &impl serde::ser::Serialize,
-    ) -> Result<T, Error>
-    where
-        T: deno_core::serde::de::DeserializeOwned,
-    {
-        let function = function.as_global(&mut self.deno_runtime().handle_scope());
-        let result = self
-            .inner
-            .call_function_by_ref(module_context, &function, args)?;
-        self.inner.decode_value(result)
-    }
-
-    /// Calls a javascript function within the Deno runtime by its name and deserializes its return value.
-    ///
-    /// Returns a future that resolves when:
-    /// - The event loop is resolved, and
-    /// - If the value is a promise, the promise is resolved
-    ///
-    /// Note that synchronous functions are run synchronously. Returned promises will be run asynchronously, however.
-    ///
-    /// See [`Runtime::call_function`] for an example
-    ///
-    /// # Arguments
-    /// * `module_context` - Optional handle to a module to search - if None, or if the search fails, the global context is used
-    /// * `name` - A string representing the name of the javascript function to call.
-    /// * `args` - The arguments to pass to the function
-    ///
-    /// # Returns
-    /// A `Result` containing the deserialized result of the function call (`T`)  
-    /// or an error (`Error`) if the function cannot be found, if there are issues with
-    /// calling the function, or if the result cannot be deserialized.
-    ///
-    /// # Errors
-    /// Fails if the function cannot be found, if there are issues with calling the function,
-    /// Or if the result cannot be deserialized into the requested type
-    pub async fn call_function_async<T>(
-        &mut self,
-        module_context: Option<&ModuleHandle>,
-        name: &str,
-        args: &impl serde::ser::Serialize,
-    ) -> Result<T, Error>
-    where
-        T: deno_core::serde::de::DeserializeOwned,
-    {
-        let function = self.inner.get_function_by_name(module_context, name)?;
-        let result = self
-            .inner
-            .call_function_by_ref(module_context, &function, args)?;
-        let result = self.inner.resolve_with_event_loop(result).await?;
-        self.inner.decode_value(result)
-    }
-
-    /// Calls a javascript function within the Deno runtime by its name and deserializes its return value.
-    ///
-    /// Blocks until:
-    /// - The event loop is resolved, and
-    /// - If the value is a promise, the promise is resolved
-    ///
-    /// # Arguments
-    /// * `module_context` - Optional handle to a module to search - if None, or if the search fails, the global context is used
-    /// * `name` - A string representing the name of the javascript function to call.
-    /// * `args` - The arguments to pass to the function
-    ///
-    /// # Returns
-    /// A `Result` containing the deserialized result of the function call (`T`)  
-    /// or an error (`Error`) if the function cannot be found, if there are issues with
-    /// calling the function, or if the result cannot be deserialized.
-    ///
-    /// # Errors
-    /// Fails if the function cannot be found, if there are issues with calling the function,  
-    /// Or if the result cannot be deserialized into the requested type
-    ///
-    /// # Example
-    ///
-    /// ```rust
-    /// use rustyscript::{json_args, Error, Module, Runtime};
-    ///
-    /// # fn main() -> Result<(), Error> {
-    /// let mut runtime = Runtime::new(Default::default())?;
-    /// let module = Module::new("/path/to/module.js", "export function f() { return 2; };");
-    /// let module = runtime.load_module(&module)?;
-    /// let value: usize = runtime.call_function(Some(&module), "f", json_args!())?;
-    /// # Ok(())
-    /// # }
-    /// ```
-    pub fn call_function<T>(
-        &mut self,
-        module_context: Option<&ModuleHandle>,
-        name: &str,
-        args: &impl serde::ser::Serialize,
-    ) -> Result<T, Error>
-    where
-        T: deno_core::serde::de::DeserializeOwned,
-    {
-        self.block_on(|runtime| async move {
-            runtime
-                .call_function_async(module_context, name, args)
-                .await
-        })
-    }
-
-    /// Calls a javascript function within the Deno runtime by its name and deserializes its return value.
-    ///
-    /// Will not attempt to resolve promises, or run the event loop  
-    /// Promises can be returned by specifying the return type as [`crate::js_value::Promise`]  
-    /// The event loop should be run using [`Runtime::await_event_loop`]
-    ///
-    /// # Arguments
-    /// * `module_context` - Optional handle to a module to search - if None, or if the search fails, the global context is used
-    /// * `name` - A string representing the name of the javascript function to call.
-    /// * `args` - The arguments to pass to the function
-    ///
-    /// # Returns
-    /// A `Result` containing the deserialized result of the function call (`T`)  
-    /// or an error (`Error`) if the function cannot be found, if there are issues with
-    /// calling the function, or if the result cannot be deserialized.
-    ///
-    /// # Errors
-    /// Fails if the function cannot be found, if there are issues with calling the function,  
-    /// Or if the result cannot be deserialized into the requested type
-    ///
-    /// # Example
-    ///
-    /// ```rust
-    /// use rustyscript::{json_args, Error, Module, Runtime};
-    ///
-    /// # fn main() -> Result<(), Error> {
-    /// let mut runtime = Runtime::new(Default::default())?;
-    /// let module = Module::new("/path/to/module.js", "export function f() { return 2; };");
-    /// let module = runtime.load_module(&module)?;
-    /// let value: usize = runtime.call_function_immediate(Some(&module), "f", json_args!())?;
-    /// # Ok(())
-    /// # }
-    /// ```
-    pub fn call_function_immediate<T>(
-        &mut self,
-        module_context: Option<&ModuleHandle>,
-        name: &str,
-        args: &impl serde::ser::Serialize,
-    ) -> Result<T, Error>
-    where
-        T: deno_core::serde::de::DeserializeOwned,
-    {
-        let function = self.inner.get_function_by_name(module_context, name)?;
-        let result = self
-            .inner
-            .call_function_by_ref(module_context, &function, args)?;
-        self.inner.decode_value(result)
-    }
-
-    /// Get a value from a runtime instance
-    ///
-    /// Blocks until:
-    /// - The event loop is resolved, and
-    /// - If the value is a promise, the promise is resolved
-    ///
-    /// # Arguments
-    /// * `module_context` - Optional handle to a module to search - if None, or if the search fails, the global context is used
-    /// * `name` - A string representing the name of the value to find
-    ///
-    /// # Returns
-    /// A `Result` containing the deserialized result or an error (`Error`) if the value cannot be found,
-    /// Or if the result cannot be deserialized into the requested type
-    ///
-    /// # Errors
-    /// Can fail if the value cannot be found, or if the result cannot be deserialized.
-    ///
-    /// # Example
-    ///
-    /// ```rust
-    /// use rustyscript::{Error, Module, Runtime};
-    ///
-    /// # fn main() -> Result<(), Error> {
-    /// let mut runtime = Runtime::new(Default::default())?;
-    /// let module = Module::new("/path/to/module.js", "globalThis.my_value = 2;");
-    /// let module = runtime.load_module(&module)?;
-    /// let value: usize = runtime.get_value(Some(&module), "my_value")?;
-    /// # Ok(())
-    /// # }
-    /// ```
-    pub fn get_value<T>(
-        &mut self,
-        module_context: Option<&ModuleHandle>,
-        name: &str,
-    ) -> Result<T, Error>
-    where
-        T: serde::de::DeserializeOwned,
-    {
-        self.block_on(|runtime| async move { runtime.get_value_async(module_context, name).await })
-    }
-
-    /// Get a value from a runtime instance
-    ///
-    /// Returns a future that resolves when:
-    /// - The event loop is resolved, and
-    /// - If the value is a promise, the promise is resolved
-    ///
-    /// See [`Runtime::get_value`] for an example
-    ///
-    /// # Arguments
-    /// * `module_context` - Optional handle to a module to search - if None, or if the search fails, the global context is used
-    /// * `name` - A string representing the name of the value to find
-    ///
-    /// # Returns
-    /// A `Result` containing the deserialized result or an error (`Error`) if the value cannot be found,  
-    /// Or if the result cannot be deserialized into the requested type
-    ///
-    /// # Errors
-    /// Can fail if the value cannot be found, or if the result cannot be deserialized.
-    pub async fn get_value_async<T>(
-        &mut self,
-        module_context: Option<&ModuleHandle>,
-        name: &str,
-    ) -> Result<T, Error>
-    where
-        T: serde::de::DeserializeOwned,
-    {
-        let result = self.inner.get_value_ref(module_context, name)?;
-        let result = self.inner.resolve_with_event_loop(result).await?;
-        self.inner.decode_value(result)
-    }
-
-    /// Get a value from a runtime instance
-    ///
-    /// Will not attempt to resolve promises, or run the event loop  
-    /// Promises can be returned by specifying the return type as [`crate::js_value::Promise`]  
-    /// The event loop should be run using [`Runtime::await_event_loop`]
-    ///
-    /// # Arguments
-    /// * `module_context` - Optional handle to a module to search - if None, or if the search fails, the global context is used
-    /// * `name` - A string representing the name of the value to find
-    ///
-    /// # Returns
-    /// A `Result` containing the deserialized result or an error (`Error`) if the value cannot be found,
-    /// Or if the result cannot be deserialized into the requested type
-    ///
-    /// # Errors
-    /// Can fail if the value cannot be found, or if the result cannot be deserialized.
-    ///
-    /// # Example
-    ///
-    /// ```rust
-    /// use rustyscript::{Error, Module, Runtime};
-    ///
-    /// # fn main() -> Result<(), Error> {
-    /// let mut runtime = Runtime::new(Default::default())?;
-    /// let module = Module::new("/path/to/module.js", "globalThis.my_value = 2;");
-    /// let module = runtime.load_module(&module)?;
-    /// let value: usize = runtime.get_value_immediate(Some(&module), "my_value")?;
-    /// # Ok(())
-    /// # }
-    /// ```
-    pub fn get_value_immediate<T>(
-        &mut self,
-        module_context: Option<&ModuleHandle>,
-        name: &str,
-    ) -> Result<T, Error>
-    where
-        T: serde::de::DeserializeOwned,
-    {
-        let result = self.inner.get_value_ref(module_context, name)?;
-        self.inner.decode_value(result)
-    }
-
-    /// Executes the given module, and returns a handle allowing you to extract values
-    /// and call functions
-    ///
-    /// Blocks until the module has been executed AND the event loop has fully resolved  
-    /// See [`Runtime::load_module_async`] for a non-blocking variant, or use with async
-    /// background tasks
-    ///
-    /// # Arguments
-    /// * `module` - A `Module` object containing the module's filename and contents.
-    ///
-    /// # Returns
-    /// A `Result` containing a handle for the loaded module
-    /// or an error (`Error`) if there are issues with loading or executing the module
-    ///
-    /// # Errors
-    /// Can fail if the module cannot be loaded, or execution fails
-    ///
-    /// # Example
-    ///
-    /// ```rust
-    /// // Create a module with filename and contents
-    /// use rustyscript::{Error, Module, Runtime};
-    ///
-    /// # fn main() -> Result<(), Error> {
-    /// let mut runtime = Runtime::new(Default::default())?;
-    /// let module = Module::new("test.js", "export default () => 'test'");
-    /// runtime.load_module(&module);
-    /// # Ok(())
-    /// # }
-    /// ```
-    pub fn load_module(&mut self, module: &Module) -> Result<ModuleHandle, Error> {
-        self.block_on(|runtime| async move {
-            let handle = runtime.load_module_async(module).await;
-            runtime
-                .await_event_loop(PollEventLoopOptions::default(), None)
-                .await?;
-            handle
-        })
-    }
-
-    /// Executes the given module, and returns a handle allowing you to extract values
-    /// and call functions
-    ///
-    /// Returns a future that resolves to the handle for the loaded module  
-    /// Makes no attempt to fully resolve the event loop - call [`Runtime::await_event_loop`]
-    /// to resolve background tasks and async listeners
-    ///
-    /// # Arguments
-    /// * `module` - A `Module` object containing the module's filename and contents.
-    ///
-    /// # Returns
-    /// A `Result` containing a handle for the loaded module
-    /// or an error (`Error`) if there are issues with loading or executing the module
-    ///
-    /// # Errors
-    /// Can fail if the module cannot be loaded, or execution fails
-    ///
-    /// See [`Runtime::load_module`] for an example
-    pub async fn load_module_async(&mut self, module: &Module) -> Result<ModuleHandle, Error> {
-        self.inner.load_modules(None, vec![module]).await
-    }
-
-    /// Executes the given module, and returns a handle allowing you to extract values
-    /// and call functions.
-    ///
-    /// Blocks until all modules have been executed AND the event loop has fully resolved  
-    /// See [`Runtime::load_module_async`] for a non-blocking variant, or use with async
-    /// background tasks
-    ///
-    /// This will load 'module' as the main module, and the others as side-modules.  
-    /// Only one main module can be loaded per runtime
-    ///
-    /// # Arguments
-    /// * `module` - A `Module` object containing the module's filename and contents.
-    /// * `side_modules` - A set of additional modules to be loaded into memory for use
-    ///
-    /// # Returns
-    /// A `Result` containing a handle for the loaded module
-    /// or an error (`Error`) if there are issues with loading or executing the module
-    ///
-    /// # Errors
-    /// Can fail if the module cannot be loaded, or execution fails
-    ///
-    /// # Example
-    ///
-    /// ```rust
-    /// // Create a module with filename and contents
-    /// use rustyscript::{Error, Module, Runtime};
-    ///
-    /// # fn main() -> Result<(), Error> {
-    /// let mut runtime = Runtime::new(Default::default())?;
-    /// let module = Module::new("test.js", "export default () => 'test'");
-    /// runtime.load_modules(&module, vec![]);
-    /// # Ok(())
-    /// # }
-    /// ```
-    pub fn load_modules(
-        &mut self,
-        module: &Module,
-        side_modules: Vec<&Module>,
-    ) -> Result<ModuleHandle, Error> {
-        self.block_on(move |runtime| async move {
-            let handle = runtime.load_modules_async(module, side_modules).await;
-            runtime
-                .await_event_loop(PollEventLoopOptions::default(), None)
-                .await?;
-            handle
-        })
-    }
-
-    /// Executes the given module, and returns a handle allowing you to extract values
-    /// and call functions.
-    ///
-    /// Returns a future that resolves to the handle for the loaded module  
-    /// Makes no attempt to resolve the event loop - call [`Runtime::await_event_loop`] to
-    /// resolve background tasks and async listeners
-    ///
-    /// This will load 'module' as the main module, and the others as side-modules.  
-    /// Only one main module can be loaded per runtime
-    ///
-    /// See [`Runtime::load_modules`] for an example
-    ///
-    /// # Arguments
-    /// * `module` - A `Module` object containing the module's filename and contents.
-    /// * `side_modules` - A set of additional modules to be loaded into memory for use
-    ///
-    /// # Returns
-    /// A `Result` containing a handle for the loaded main module, or the last side-module
-    /// or an error (`Error`) if there are issues with loading or executing the modules
-    ///
-    /// # Errors
-    /// Can fail if the modules cannot be loaded, or execution fails
-    pub async fn load_modules_async(
-        &mut self,
-        module: &Module,
-        side_modules: Vec<&Module>,
-    ) -> Result<ModuleHandle, Error> {
-        self.inner.load_modules(Some(module), side_modules).await
-    }
-
-    /// Executes the entrypoint function of a module within the Deno runtime.
-    ///
-    /// Blocks until:
-    /// - The event loop is resolved, and
-    /// - If the value is a promise, the promise is resolved
-    ///
-    /// # Arguments
-    /// * `module_context` - A handle returned by loading a module into the runtime
-    ///
-    /// # Returns
-    /// A `Result` containing the deserialized result of the entrypoint execution (`T`)  
-    /// if successful, or an error (`Error`) if the entrypoint is missing, the execution fails,
-    /// or the result cannot be deserialized.
-    ///
-    /// # Errors
-    /// Can fail if the module cannot be loaded, if the entrypoint is missing, if the execution fails,  
-    /// Or if the result cannot be deserialized into the requested type
-    ///
-    /// # Example
-    ///
-    /// ```rust
-    /// use rustyscript::{json_args, Error, Module, Runtime};
-    ///
-    /// # fn main() -> Result<(), Error> {
-    /// let mut runtime = Runtime::new(Default::default())?;
-    /// let module = Module::new("test.js", "export default () => 'test'");
-    /// let module = runtime.load_module(&module)?;
-    ///
-    /// // Run the entrypoint and handle the result
-    /// let value: String = runtime.call_entrypoint(&module, json_args!())?;
-    /// # Ok(())
-    /// # }
-    /// ```
-    pub fn call_entrypoint<T>(
-        &mut self,
-        module_context: &ModuleHandle,
-        args: &impl serde::ser::Serialize,
-    ) -> Result<T, Error>
-    where
-        T: deno_core::serde::de::DeserializeOwned,
-    {
-        self.block_on(
-            |runtime| async move { runtime.call_entrypoint_async(module_context, args).await },
-        )
-    }
-
-    /// Executes the entrypoint function of a module within the Deno runtime.
-    ///
-    /// Returns a future that resolves when:
-    /// - The event loop is resolved, and
-    /// - If the value is a promise, the promise is resolved
-    ///
-    /// Note that synchronous functions are run synchronously. Returned promises will be run asynchronously, however.
-    ///
-    /// See [`Runtime::call_entrypoint`] for an example
-    ///
-    /// # Arguments
-    /// * `module_context` - A handle returned by loading a module into the runtime
-    ///
-    /// # Returns
-    /// A `Result` containing the deserialized result of the entrypoint execution (`T`)  
-    /// if successful, or an error (`Error`) if the entrypoint is missing, the execution fails,
-    /// or the result cannot be deserialized.
-    ///
-    /// # Errors
-    /// Can fail if the module cannot be loaded, if the entrypoint is missing, if the execution fails,  
-    /// Or if the result cannot be deserialized into the requested type
-    pub async fn call_entrypoint_async<T>(
-        &mut self,
-        module_context: &ModuleHandle,
-        args: &impl serde::ser::Serialize,
-    ) -> Result<T, Error>
-    where
-        T: deno_core::serde::de::DeserializeOwned,
-    {
-        if let Some(entrypoint) = module_context.entrypoint() {
-            let result = self
-                .inner
-                .call_function_by_ref(Some(module_context), entrypoint, args)?;
-            let result = self.inner.resolve_with_event_loop(result).await?;
-            self.inner.decode_value(result)
-        } else {
-            Err(Error::MissingEntrypoint(module_context.module().clone()))
-        }
-    }
-
-    /// Executes the entrypoint function of a module within the Deno runtime.
-    ///
-    /// Will not attempt to resolve promises, or run the event loop  
-    /// Promises can be returned by specifying the return type as [`crate::js_value::Promise`]  
-    /// The event loop should be run using [`Runtime::await_event_loop`]
-    ///
-    /// # Arguments
-    /// * `module_context` - A handle returned by loading a module into the runtime
-    ///
-    /// # Returns
-    /// A `Result` containing the deserialized result of the entrypoint execution (`T`)
-    /// if successful, or an error (`Error`) if the entrypoint is missing, the execution fails,
-    /// or the result cannot be deserialized.
-    ///
-    /// # Errors
-    /// Can fail if the module cannot be loaded, if the entrypoint is missing, if the execution fails,
-    /// Or if the result cannot be deserialized into the requested type
-    ///
-    /// # Example
-    ///
-    /// ```rust
-    /// use rustyscript::{json_args, Error, Module, Runtime};
-    ///
-    /// # fn main() -> Result<(), Error> {
-    /// let mut runtime = Runtime::new(Default::default())?;
-    /// let module = Module::new("test.js", "export default () => 'test'");
-    /// let module = runtime.load_module(&module)?;
-    ///
-    /// // Run the entrypoint and handle the result
-    /// let value: String = runtime.call_entrypoint_immediate(&module, json_args!())?;
-    /// # Ok(())
-    /// # }
-    /// ```
-    pub fn call_entrypoint_immediate<T>(
-        &mut self,
-        module_context: &ModuleHandle,
-        args: &impl serde::ser::Serialize,
-    ) -> Result<T, Error>
-    where
-        T: deno_core::serde::de::DeserializeOwned,
-    {
-        if let Some(entrypoint) = module_context.entrypoint() {
-            let result = self.block_on(|runtime| async move {
-                runtime
-                    .inner
-                    .call_function_by_ref(Some(module_context), entrypoint, args)
-            })?;
-            self.inner.decode_value(result)
-        } else {
-            Err(Error::MissingEntrypoint(module_context.module().clone()))
-        }
-    }
-
-    /// Loads a module into a new runtime, executes the entry function and returns the
-    /// result of the module's execution, deserialized into the specified Rust type (`T`).
-    ///
-    /// # Arguments
-    /// * `module` - A `Module` object containing the module's filename and contents.
-    /// * `side_modules` - A set of additional modules to be loaded into memory for use
-    /// * `runtime_options` - Options for the creation of the runtime
-    /// * `entrypoint_args` - Arguments to pass to the entrypoint function
-    ///
-    /// # Returns
-    /// A `Result` containing the deserialized result of the entrypoint execution (`T`)  
-    /// if successful, or an error (`Error`) if the entrypoint is missing, the execution fails,
-    /// or the result cannot be deserialized.
-    ///
-    /// # Errors
-    /// Can fail if the module cannot be loaded, if the entrypoint is missing, if the execution fails,  
-    /// Or if the result cannot be deserialized into the requested type
-    ///
-    /// # Example
-    ///
-    /// ```rust
-    /// // Create a module with filename and contents
-    /// use rustyscript::{json_args, Error, Module, Runtime};
-    ///
-    /// # fn main() -> Result<(), Error> {
-    /// let module = Module::new("test.js", "export default () => 2");
-    /// let value: usize = Runtime::execute_module(&module, vec![], Default::default(), json_args!())?;
-    /// # Ok(())
-    /// # }
-    /// ```
-    pub fn execute_module<T>(
-        module: &Module,
-        side_modules: Vec<&Module>,
-        runtime_options: RuntimeOptions,
-        entrypoint_args: &impl serde::ser::Serialize,
-    ) -> Result<T, Error>
-    where
-        T: deno_core::serde::de::DeserializeOwned,
-    {
-        let mut runtime = Runtime::new(runtime_options)?;
-        let module = runtime.load_modules(module, side_modules)?;
-        let value: T = runtime.call_entrypoint(&module, entrypoint_args)?;
-        Ok(value)
-    }
-}
-
-impl AsyncBridgeExt for Runtime {
-    fn bridge(&self) -> &AsyncBridge {
-        &self.tokio
-    }
-}
-
-#[cfg(test)]
-mod test_runtime {
-    use crate::json_args;
-    use std::time::Duration;
-
-    use super::*;
-    use deno_core::extension;
-
-    #[test]
-    fn test_new() {
-        Runtime::new(RuntimeOptions::default()).expect("Could not create the runtime");
-
-        extension!(test_extension);
-        Runtime::new(RuntimeOptions {
-            extensions: vec![test_extension::init_ops_and_esm()],
-            ..Default::default()
-        })
-        .expect("Could not create runtime with extensions");
-    }
-
-    #[test]
-    fn test_get_value() {
-        let module = Module::new(
-            "test.js",
-            "
-            globalThis.a = 2;
-            export const b = 'test';
-            export const fnc = null;
-        ",
-        );
-
-        let mut runtime =
-            Runtime::new(RuntimeOptions::default()).expect("Could not create the runtime");
-        let module = runtime
-            .load_modules(&module, vec![])
-            .expect("Could not load module");
-
-        assert_eq!(
-            2,
-            runtime
-                .get_value::<usize>(Some(&module), "a")
-                .expect("Could not find global")
-        );
-        assert_eq!(
-            "test",
-            runtime
-                .get_value::<String>(Some(&module), "b")
-                .expect("Could not find export")
-        );
-        runtime
-            .get_value::<Undefined>(Some(&module), "c")
-            .expect_err("Could not detect null");
-        runtime
-            .get_value::<Undefined>(Some(&module), "d")
-            .expect_err("Could not detect undeclared");
-    }
-
-    #[test]
-    fn test_load_module() {
-        let mut runtime =
-            Runtime::new(RuntimeOptions::default()).expect("Could not create the runtime");
-        let module = Module::new(
-            "test.js",
-            "
-            export default () => 2;
-        ",
-        );
-        let module = runtime
-            .load_modules(&module, vec![])
-            .expect("Could not load module");
-        assert_ne!(0, module.id());
-
-        let mut runtime =
-            Runtime::new(RuntimeOptions::default()).expect("Could not create the runtime");
-        let module1 = Module::new(
-            "importme.js",
-            "
-            export const value = 2;
-        ",
-        );
-        let module2 = Module::new(
-            "test.js",
-            "
-            import { value } from './importme.js';
-            rustyscript.register_entrypoint(() => value);
-        ",
-        );
-        runtime
-            .load_module(&module1)
-            .expect("Could not load modules");
-        let module = runtime
-            .load_module(&module2)
-            .expect("Could not load modules");
-        let value: usize = runtime
-            .call_entrypoint(&module, json_args!())
-            .expect("Could not call exported fn");
-        assert_eq!(2, value);
-
-        let mut runtime = Runtime::new(RuntimeOptions {
-            timeout: Duration::from_millis(50),
-            ..Default::default()
-        })
-        .expect("Could not create the runtime");
-        let module = Module::new(
-            "test.js",
-            "
-            await new Promise(r => setTimeout(r, 2000));
-        ",
-        );
-        runtime
-            .load_modules(&module, vec![])
-            .expect_err("Did not interupt after timeout");
-    }
-
-    #[test]
-    fn test_load_modules() {
-        let mut runtime =
-            Runtime::new(RuntimeOptions::default()).expect("Could not create the runtime");
-        let module = Module::new(
-            "test.js",
-            "
-            rustyscript.register_entrypoint(() => 2);
-        ",
-        );
-        let module = runtime
-            .load_modules(&module, vec![])
-            .expect("Could not load module");
-        assert_ne!(0, module.id());
-
-        let mut runtime =
-            Runtime::new(RuntimeOptions::default()).expect("Could not create the runtime");
-        let module1 = Module::new(
-            "importme.js",
-            "
-            export const value = 2;
-        ",
-        );
-        let module2 = Module::new(
-            "test.js",
-            "
-            import { value } from './importme.js';
-            rustyscript.register_entrypoint(() => value);
-        ",
-        );
-        let module = runtime
-            .load_modules(&module2, vec![&module1])
-            .expect("Could not load modules");
-        let value: usize = runtime
-            .call_entrypoint(&module, json_args!())
-            .expect("Could not call exported fn");
-        assert_eq!(2, value);
-
-        let mut runtime = Runtime::new(RuntimeOptions {
-            timeout: Duration::from_millis(50),
-            ..Default::default()
-        })
-        .expect("Could not create the runtime");
-        let module = Module::new(
-            "test.js",
-            "
-            await new Promise(r => setTimeout(r, 5000));
-        ",
-        );
-        runtime
-            .load_modules(&module, vec![])
-            .expect_err("Did not interupt after timeout");
-    }
-
-    #[test]
-    fn test_call_entrypoint() {
-        let mut runtime =
-            Runtime::new(RuntimeOptions::default()).expect("Could not create the runtime");
-        let module = Module::new(
-            "test.js",
-            "
-            rustyscript.register_entrypoint(() => 2);
-        ",
-        );
-        let module = runtime
-            .load_modules(&module, vec![])
-            .expect("Could not load module");
-        let value: usize = runtime
-            .call_entrypoint(&module, json_args!())
-            .expect("Could not call registered fn");
-        assert_eq!(2, value);
-
-        let mut runtime = Runtime::new(RuntimeOptions {
-            default_entrypoint: Some("load".to_string()),
-            ..Default::default()
-        })
-        .expect("Could not create the runtime");
-        let module = Module::new(
-            "test.js",
-            "
-            export const load = () => 2;
-        ",
-        );
-        let module = runtime
-            .load_modules(&module, vec![])
-            .expect("Could not load module");
-        let value: usize = runtime
-            .call_entrypoint(&module, json_args!())
-            .expect("Could not call exported fn");
-        assert_eq!(2, value);
-
-        let mut runtime =
-            Runtime::new(RuntimeOptions::default()).expect("Could not create the runtime");
-        let module = Module::new(
-            "test.js",
-            "
-            export const load = () => 2;
-        ",
-        );
-        let module = runtime
-            .load_modules(&module, vec![])
-            .expect("Could not load module");
-        runtime
-            .call_entrypoint::<Undefined>(&module, json_args!())
-            .expect_err("Did not detect no entrypoint");
-    }
-
-    #[test]
-    fn test_execute_module() {
-        let module = Module::new(
-            "test.js",
-            "
-            rustyscript.register_entrypoint(() => 2);
-        ",
-        );
-        let value: usize =
-            Runtime::execute_module(&module, vec![], RuntimeOptions::default(), json_args!())
-                .expect("Could not exec module");
-        assert_eq!(2, value);
-
-        let module = Module::new(
-            "test.js",
-            "
-            function load() { return 2; }
-        ",
-        );
-        Runtime::execute_module::<Undefined>(
-            &module,
-            vec![],
-            RuntimeOptions::default(),
-            json_args!(),
-        )
-        .expect_err("Could not detect no entrypoint");
-    }
-
-    #[test]
-    fn call_function() {
-        let module = Module::new(
-            "test.js",
-            "
-            globalThis.fna = (i) => i;
-            export function fnb() { return 'test'; }
-            export const fnc = 2;
-            export const fne = () => {};
-        ",
-        );
-
-        let mut runtime =
-            Runtime::new(RuntimeOptions::default()).expect("Could not create the runtime");
-        let module = runtime
-            .load_modules(&module, vec![])
-            .expect("Could not load module");
-
-        let result: usize = runtime
-            .call_function(Some(&module), "fna", json_args!(2))
-            .expect("Could not call global");
-        assert_eq!(2, result);
-
-        let result: String = runtime
-            .call_function(Some(&module), "fnb", json_args!())
-            .expect("Could not call export");
-        assert_eq!("test", result);
-
-        runtime
-            .call_function::<Undefined>(Some(&module), "fnc", json_args!())
-            .expect_err("Did not detect non-function");
-        runtime
-            .call_function::<Undefined>(Some(&module), "fnd", json_args!())
-            .expect_err("Did not detect undefined");
-        runtime
-            .call_function::<Undefined>(Some(&module), "fne", json_args!())
-            .expect("Did not allow undefined return");
-    }
-
-    #[test]
-    fn test_heap_exhaustion_handled() {
-        let mut runtime = Runtime::new(RuntimeOptions {
-            max_heap_size: Some(100 * 1024 * 1024),
-            ..Default::default()
-        })
-        .expect("Could not create the runtime");
-        let module = Module::new(
-            "test.js",
-            "const largeArray = new Array(40 * 1024 * 1024).fill('a');",
-        );
-        runtime
-            .load_modules(&module, vec![])
-            .expect_err("Did not detect heap exhaustion");
-    }
-}
-=======
-use crate::{
-    async_bridge::{AsyncBridge, AsyncBridgeExt, TokioRuntime},
-    inner_runtime::{InnerRuntime, RsAsyncFunction, RsFunction},
-    js_value::Function,
-    Error, Module, ModuleHandle,
-};
-use deno_core::PollEventLoopOptions;
-use std::{path::Path, rc::Rc, time::Duration};
-use tokio_util::sync::CancellationToken;
-
-/// Represents the set of options accepted by the runtime constructor
-pub use crate::inner_runtime::RuntimeOptions;
-
-/// For functions returning nothing. Acts as a placeholder for the return type  
-/// Should accept any type of value from javascript
-///
-/// It is in fact an alias for [`crate::js_value::Value`]  
-/// Note: This used to be an alias for `serde_json::Value`, but was changed for performance reasons
-pub type Undefined = crate::js_value::Value;
-
-/// A runtime instance that can be used to execute JavaScript code and interact with it.  
-/// Most runtime functions have 3 variants - blocking, async, and immediate
-///
-/// For example:
-/// - `call_function` will block until the function is resolved and the event loop is empty
-/// - `call_function_async` will return a future that resolves when the function is resolved and the event loop is empty
-/// - `call_function_immediate` will return the result immediately, without resolving promises or running the event loop
-///   (See [`crate::js_value::Promise`])
-///
-/// Note: For multithreaded applications, you may need to call `init_platform` before creating a `Runtime`  
-/// (See [[`crate::init_platform`])
-pub struct Runtime {
-    inner: InnerRuntime<deno_core::JsRuntime>,
-    tokio: AsyncBridge,
-}
-
-impl Runtime {
-    /// Creates a new instance of the runtime with the provided options.
-    ///
-    /// # Arguments
-    /// * `options` - A `RuntimeOptions` struct that specifies the configuration options for the runtime.
-    ///
-    /// # Returns
-    /// A `Result` containing either the initialized runtime instance on success (`Ok`) or an error on failure (`Err`).
-    ///
-    /// # Example
-    /// ```rust
-    /// use rustyscript::{ json_args, Runtime, RuntimeOptions, Module };
-    /// use std::time::Duration;
-    ///
-    /// # fn main() -> Result<(), rustyscript::Error> {
-    /// // Creates a runtime that will attempt to run function load() on start
-    /// // And which will time-out after 50ms
-    /// let mut runtime = Runtime::new(RuntimeOptions {
-    ///     default_entrypoint: Some("load".to_string()),
-    ///     timeout: Duration::from_millis(50),
-    ///     ..Default::default()
-    /// })?;
-    ///
-    /// let module = Module::new("test.js", "
-    ///     export const load = () => {
-    ///         return 'Hello World!';
-    ///     }
-    /// ");
-    ///
-    /// let module_handle = runtime.load_module(&module)?;
-    /// let value: String = runtime.call_entrypoint(&module_handle, json_args!())?;
-    /// assert_eq!("Hello World!", value);
-    /// # Ok(())
-    /// # }
-    /// ```
-    ///
-    /// # Errors
-    /// Can fail if the tokio runtime cannot be created,  
-    /// Or if the deno runtime initialization fails (usually issues with extensions)
-    ///
-    pub fn new(options: RuntimeOptions) -> Result<Self, Error> {
-        let tokio = AsyncBridge::new(options.timeout)?;
-        let inner = InnerRuntime::new(options, tokio.heap_exhausted_token())?;
-        Ok(Self { inner, tokio })
-    }
-
-    /// Creates a new instance of the runtime with the provided options and a pre-configured tokio runtime.  
-    /// See [`Runtime::new`] for more information.
-    ///
-    /// # Errors
-    /// Can fail if the deno runtime initialization fails (usually issues with extensions)
-    pub fn with_tokio_runtime(
-        options: RuntimeOptions,
-        tokio: Rc<tokio::runtime::Runtime>,
-    ) -> Result<Self, Error> {
-        let tokio = AsyncBridge::with_tokio_runtime(options.timeout, tokio);
-        let inner = InnerRuntime::new(options, tokio.heap_exhausted_token())?;
-        Ok(Self { inner, tokio })
-    }
-
-    /// Creates a new instance of the runtime with the provided options and a borrowed tokio runtime handle.  
-    /// See [`Runtime::new`] for more information.
-    ///
-    /// # Errors
-    /// Can fail if the deno runtime initialization fails (usually issues with extensions)
-    pub fn with_tokio_runtime_handle(
-        options: RuntimeOptions,
-        handle: tokio::runtime::Handle,
-    ) -> Result<Self, Error> {
-        let tokio = AsyncBridge::with_runtime_handle(options.timeout, handle);
-        let inner = InnerRuntime::new(options, tokio.heap_exhausted_token())?;
-        Ok(Self { inner, tokio })
-    }
-
-    /// Access the underlying deno runtime instance directly
-    pub fn deno_runtime(&mut self) -> &mut deno_core::JsRuntime {
-        self.inner.deno_runtime()
-    }
-
-    /// Access the underlying tokio runtime used for blocking operations
-    #[must_use]
-    pub fn tokio_runtime(&self) -> TokioRuntime {
-        self.tokio.tokio_runtime()
-    }
-
-    /// Returns the timeout for the runtime
-    #[must_use]
-    pub fn timeout(&self) -> std::time::Duration {
-        self.tokio.timeout()
-    }
-
-    /// Returns the heap exhausted token for the runtime  
-    /// Used to detect when the runtime has run out of memory
-    #[must_use]
-    pub fn heap_exhausted_token(&self) -> CancellationToken {
-        self.tokio.heap_exhausted_token()
-    }
-
-    /// Destroy the v8 runtime, releasing all resources  
-    /// Then the internal tokio runtime will be returned
-    #[must_use]
-    pub fn into_tokio_runtime(self) -> TokioRuntime {
-        self.tokio.into_tokio_runtime()
-    }
-
-    /// Set the current working directory for the runtime  
-    /// This is used to resolve relative paths in the module loader
-    ///
-    /// The runtime will begin with the current working directory of the process
-    ///
-    /// # Errors
-    /// Can fail if the given path is not valid
-    pub fn set_current_dir(&mut self, path: impl AsRef<Path>) -> Result<&Path, Error> {
-        self.inner.set_current_dir(path)
-    }
-
-    /// Get the current working directory for the runtime  
-    /// This is used to resolve relative paths in the module loader
-    ///
-    /// The runtime will begin with the current working directory of the process
-    #[must_use]
-    pub fn current_dir(&self) -> &Path {
-        self.inner.current_dir()
-    }
-
-    /// Advance the JS event loop by a single tick  
-    /// See [`Runtime::await_event_loop`] for fully running the event loop
-    ///
-    /// Returns true if the event loop has pending work, or false if it has completed
-    ///
-    /// # Arguments
-    /// * `options` - Options for the event loop polling, see [`deno_core::PollEventLoopOptions`]
-    ///
-    /// # Errors
-    /// Can fail if a runtime error occurs during the event loop's execution
-    pub fn advance_event_loop(&mut self, options: PollEventLoopOptions) -> Result<bool, Error> {
-        self.block_on(|runtime| async move { runtime.inner.advance_event_loop(options).await })
-    }
-
-    /// Run the JS event loop to completion, or until a timeout is reached  
-    /// Required when using the `_immediate` variants of functions
-    ///
-    /// # Arguments
-    /// * `options` - Options for the event loop polling, see [`deno_core::PollEventLoopOptions`]
-    /// * `timeout` - Optional timeout for the event loop
-    ///
-    /// # Errors
-    /// Can fail if a runtime error occurs during the event loop's execution
-    pub async fn await_event_loop(
-        &mut self,
-        options: PollEventLoopOptions,
-        timeout: Option<Duration>,
-    ) -> Result<(), Error> {
-        self.inner.await_event_loop(options, timeout).await
-    }
-
-    /// Run the JS event loop to completion, or until a timeout is reached  
-    /// Required when using the `_immediate` variants of functions
-    ///
-    /// This is the blocking variant of [`Runtime::await_event_loop`]
-    ///
-    /// # Arguments
-    /// * `options` - Options for the event loop polling, see [`deno_core::PollEventLoopOptions`]
-    /// * `timeout` - Optional timeout for the event loop
-    ///
-    /// # Errors
-    /// Can fail if a runtime error occurs during the event loop's execution
-    pub fn block_on_event_loop(
-        &mut self,
-        options: deno_core::PollEventLoopOptions,
-        timeout: Option<Duration>,
-    ) -> Result<(), Error> {
-        self.block_on(|runtime| async move { runtime.await_event_loop(options, timeout).await })
-    }
-
-    /// Remove and return a value from the state, if one exists
-    /// ```rust
-    /// use rustyscript::{ Runtime };
-    ///
-    /// # fn main() -> Result<(), rustyscript::Error> {
-    /// let mut runtime = Runtime::new(Default::default())?;
-    /// runtime.put("test".to_string())?;
-    /// let value: String = runtime.take().unwrap();
-    /// assert_eq!(value, "test");
-    /// # Ok(())
-    /// # }
-    /// ```
-    pub fn take<T>(&mut self) -> Option<T>
-    where
-        T: 'static,
-    {
-        self.inner.take()
-    }
-
-    /// Add a value to the state  
-    /// Only one value of each type is stored - additional calls to `put` overwrite the old value
-    ///
-    /// # Errors
-    /// Can fail if the inner state cannot be borrowed mutably
-    ///
-    /// ```rust
-    /// use rustyscript::{ Runtime };
-    ///
-    /// # fn main() -> Result<(), rustyscript::Error> {
-    /// let mut runtime = Runtime::new(Default::default())?;
-    /// runtime.put("test".to_string())?;
-    /// let value: String = runtime.take().unwrap();
-    /// assert_eq!(value, "test");
-    /// # Ok(())
-    /// # }
-    /// ```
-    pub fn put<T>(&mut self, value: T) -> Result<(), Error>
-    where
-        T: 'static,
-    {
-        self.inner.put(value)
-    }
-
-    /// Register a rust function to be callable from JS
-    /// - The [`crate::sync_callback`] macro can be used to simplify this process
-    ///
-    /// # Errors
-    /// Since this function borrows the state, it can fail if the state cannot be borrowed mutably
-    ///
-    /// ```rust
-    /// use rustyscript::{ Runtime, Module, serde_json::Value };
-    ///
-    /// # fn main() -> Result<(), rustyscript::Error> {
-    /// let module = Module::new("test.js", " rustyscript.functions.foo(); ");
-    /// let mut runtime = Runtime::new(Default::default())?;
-    /// runtime.register_function("foo", |args| {
-    ///     if let Some(value) = args.get(0) {
-    ///         println!("called with: {}", value);
-    ///     }
-    ///     Ok(Value::Null)
-    /// })?;
-    ///
-    /// # Ok(())
-    /// # }
-    /// ```
-    pub fn register_function<F>(&mut self, name: &str, callback: F) -> Result<(), Error>
-    where
-        F: RsFunction,
-    {
-        self.inner.register_function(name, callback)
-    }
-
-    /// Register a non-blocking rust function to be callable from JS
-    /// - The [`crate::async_callback`] macro can be used to simplify this process
-    ///
-    /// # Errors
-    /// Since this function borrows the state, it can fail if the state cannot be borrowed mutably
-    ///
-    /// ```rust
-    /// use rustyscript::{ Runtime, Module, serde_json::Value, async_callback, Error };
-    ///
-    /// # fn main() -> Result<(), rustyscript::Error> {
-    /// let module = Module::new("test.js", " rustyscript.async_functions.add(1, 2); ");
-    /// let mut runtime = Runtime::new(Default::default())?;
-    /// runtime.register_async_function("add", async_callback!(
-    ///     |a: i64, b: i64| async move {
-    ///         Ok::<i64, Error>(a + b)
-    ///     }
-    /// ))?;
-    ///
-    /// # Ok(())
-    /// # }
-    /// ```
-    pub fn register_async_function<F>(&mut self, name: &str, callback: F) -> Result<(), Error>
-    where
-        F: RsAsyncFunction,
-    {
-        self.inner.register_async_function(name, callback)
-    }
-
-    /// Evaluate a piece of non-ECMAScript-module JavaScript code  
-    /// The expression is evaluated in the global context, so changes persist
-    ///
-    /// Blocks on promise resolution, and runs the event loop to completion
-    ///
-    /// Asynchronous code is supported, partially
-    /// - Top-level await is not supported
-    /// - The event loop will be run to completion after the expression is evaluated
-    ///
-    /// For top-level await support, use one of:
-    /// - `call_function_async`
-    /// - `call_stored_function_async`
-    /// - `load_module_async`
-    /// - `load_modules_async`
-    ///
-    /// Or any of the `_immmediate` variants, paired with [`crate::js_value::Promise`]
-    ///
-    /// # Arguments
-    /// * `expr` - A string representing the JavaScript expression to evaluate
-    ///
-    /// # Returns
-    /// A `Result` containing the deserialized result of the expression (`T`)  
-    /// or an error (`Error`) if the expression cannot be evaluated or if the
-    /// result cannot be deserialized.
-    ///
-    /// # Errors
-    /// Can fail if the expression cannot be evaluated, or if the result cannot be deserialized into the requested type
-    ///
-    /// # Example
-    /// ```rust
-    /// use rustyscript::{ Runtime, Error };
-    ///
-    /// # fn main() -> Result<(), Error> {
-    /// let mut runtime = Runtime::new(Default::default())?;
-    ///
-    /// let value: u32 = runtime.eval("2 + 2")?;
-    /// assert_eq!(4, value);
-    ///
-    /// let value: String = runtime.eval("new Promise(resolve => resolve('test'))")?;
-    /// assert_eq!("test", value);
-    ///
-    /// # Ok(())
-    /// # }
-    /// ```
-    pub fn eval<T>(&mut self, expr: impl ToString) -> Result<T, Error>
-    where
-        T: serde::de::DeserializeOwned,
-    {
-        self.block_on(|runtime| async move { runtime.eval_async(expr).await })
-    }
-
-    /// Evaluate a piece of non-ECMAScript-module JavaScript code  
-    /// The expression is evaluated in the global context, so changes persist
-    ///
-    /// Awaits promise resolution, and runs the event loop to completion
-    ///
-    /// Asynchronous code is supported, partially
-    /// - Top-level await is not supported
-    /// - The event loop will be run to completion after the expression is evaluated
-    ///
-    /// For top-level await support, use one of:
-    /// - `call_function_async`
-    /// - `call_stored_function_async`
-    /// - `load_module_async`
-    /// - `load_modules_async`
-    ///
-    /// Or any of the `_immmediate` variants, paired with [`crate::js_value::Promise`]
-    ///
-    /// # Arguments
-    /// * `expr` - A string representing the JavaScript expression to evaluate
-    ///
-    /// # Returns
-    /// A `Result` containing the deserialized result of the expression (`T`)  
-    /// or an error (`Error`) if the expression cannot be evaluated or if the
-    /// result cannot be deserialized.
-    ///
-    /// # Errors
-    /// Can fail if the expression cannot be evaluated, or if the result cannot be deserialized into the requested type
-    ///
-    /// # Example
-    /// For an example, see [`Runtime::eval`]
-    pub async fn eval_async<T>(&mut self, expr: impl ToString) -> Result<T, Error>
-    where
-        T: serde::de::DeserializeOwned,
-    {
-        let result = self.inner.eval(expr.to_string()).await?;
-        let result = self.inner.resolve_with_event_loop(result).await?;
-        self.inner.decode_value(result)
-    }
-
-    /// Evaluate a piece of non-ECMAScript-module JavaScript code  
-    /// The expression is evaluated in the global context, so changes persist
-    ///
-    /// Does not await promise resolution, or run the event loop  
-    /// Promises can be returned by specifying the return type as [`crate::js_value::Promise`]  
-    /// The event loop should be run using [`Runtime::await_event_loop`]
-    ///
-    /// Note that this function needs to be async because calls to `setTimeout` must be evaluated from within an async runtime.
-    ///
-    /// Asynchronous code is supported, partially
-    /// - Top-level await is not supported
-    ///
-    /// For top-level await support, use one of:
-    /// - `call_function_async`
-    /// - `call_stored_function_async`
-    /// - `load_module_async`
-    /// - `load_modules_async`
-    ///
-    /// Or any of the `_immmediate` variants, paired with [`crate::js_value::Promise`]
-    ///
-    /// # Arguments
-    /// * `expr` - A string representing the JavaScript expression to evaluate
-    ///
-    /// # Returns
-    /// A `Result` containing the deserialized result of the expression (`T`)  
-    /// or an error (`Error`) if the expression cannot be evaluated or if the
-    /// result cannot be deserialized.
-    ///
-    /// # Errors
-    /// Can fail if the expression cannot be evaluated, or if the result cannot be deserialized into the requested type
-    ///
-    /// # Example
-    /// For an example, see [`Runtime::eval`]
-    pub async fn eval_immediate<T>(&mut self, expr: impl ToString) -> Result<T, Error>
-    where
-        T: serde::de::DeserializeOwned,
-    {
-        let result = self.inner.eval(expr.to_string()).await?;
-        self.inner.decode_value(result)
-    }
-
-    /// Calls a stored javascript function and deserializes its return value.
-    ///
-    /// Returns a future that resolves when:
-    /// - The event loop is resolved, and
-    /// - If the value is a promise, the promise is resolved
-    ///
-    /// See [`Runtime::call_function`] for an example
-    ///
-    /// Note that synchronous functions are run synchronously. Returned promises will be run asynchronously, however.
-    ///
-    /// # Arguments
-    /// * `module_context` - Optional handle to a module providing global context for the function
-    /// * `function` - A The function object
-    /// * `args` - The arguments to pass to the function
-    ///
-    /// # Returns
-    /// A `Result` containing the deserialized result of the function call (`T`)  
-    /// or an error (`Error`) if there are issues with calling the function,
-    /// or if the result cannot be deserialized.
-    ///
-    /// # Errors
-    /// Can fail if there are issues with calling the function, or if the result cannot be deserialized into the requested type
-    pub async fn call_stored_function_async<T>(
-        &mut self,
-        module_context: Option<&ModuleHandle>,
-        function: &Function,
-        args: &impl serde::ser::Serialize,
-    ) -> Result<T, Error>
-    where
-        T: serde::de::DeserializeOwned,
-    {
-        let function = function.as_global(&mut self.deno_runtime().handle_scope());
-        let result = self
-            .inner
-            .call_function_by_ref(module_context, &function, args)?;
-        let result = self.inner.resolve_with_event_loop(result).await?;
-        self.inner.decode_value(result)
-    }
-
-    /// Calls a stored javascript function and deserializes its return value.
-    ///
-    /// Blocks until:
-    /// - The event loop is resolved, and
-    /// - If the value is a promise, the promise is resolved
-    ///
-    /// See [`Runtime::call_function`] for an example
-    ///
-    /// # Arguments
-    /// * `module_context` - Optional handle to a module providing global context for the function
-    /// * `function` - A The function object
-    /// * `args` - The arguments to pass to the function
-    ///
-    /// # Returns
-    /// A `Result` containing the deserialized result of the function call (`T`)  
-    /// or an error (`Error`) if there are issues with calling the function,
-    /// or if the result cannot be deserialized.
-    ///
-    /// # Errors
-    /// Can fail if there are issues with calling the function, or if the result cannot be deserialized into the requested type
-    pub fn call_stored_function<T>(
-        &mut self,
-        module_context: Option<&ModuleHandle>,
-        function: &Function,
-        args: &impl serde::ser::Serialize,
-    ) -> Result<T, Error>
-    where
-        T: deno_core::serde::de::DeserializeOwned,
-    {
-        self.block_on(|runtime| async move {
-            runtime
-                .call_stored_function_async(module_context, function, args)
-                .await
-        })
-    }
-
-    /// Calls a stored javascript function and deserializes its return value.
-    ///
-    /// Will not attempt to resolve promises, or run the event loop  
-    /// Promises can be returned by specifying the return type as [`crate::js_value::Promise`]  
-    /// The event loop should be run using [`Runtime::await_event_loop`]
-    ///
-    /// See [`Runtime::call_function`] for an example
-    ///
-    /// # Arguments
-    /// * `module_context` - Optional handle to a module providing global context for the function
-    /// * `function` - A The function object
-    /// * `args` - The arguments to pass to the function
-    ///
-    /// # Returns
-    /// A `Result` containing the deserialized result of the function call (`T`)  
-    /// or an error (`Error`) if there are issues with calling the function,
-    /// or if the result cannot be deserialized.
-    ///
-    /// # Errors
-    /// Can fail if there are issues with calling the function, or if the result cannot be deserialized into the requested type
-    pub fn call_stored_function_immediate<T>(
-        &mut self,
-        module_context: Option<&ModuleHandle>,
-        function: &Function,
-        args: &impl serde::ser::Serialize,
-    ) -> Result<T, Error>
-    where
-        T: deno_core::serde::de::DeserializeOwned,
-    {
-        let function = function.as_global(&mut self.deno_runtime().handle_scope());
-        let result = self
-            .inner
-            .call_function_by_ref(module_context, &function, args)?;
-        self.inner.decode_value(result)
-    }
-
-    /// Calls a javascript function within the Deno runtime by its name and deserializes its return value.
-    ///
-    /// Returns a future that resolves when:
-    /// - The event loop is resolved, and
-    /// - If the value is a promise, the promise is resolved
-    ///
-    /// Note that synchronous functions are run synchronously. Returned promises will be run asynchronously, however.
-    ///
-    /// See [`Runtime::call_function`] for an example
-    ///
-    /// # Arguments
-    /// * `module_context` - Optional handle to a module to search - if None, or if the search fails, the global context is used
-    /// * `name` - A string representing the name of the javascript function to call.
-    /// * `args` - The arguments to pass to the function
-    ///
-    /// # Returns
-    /// A `Result` containing the deserialized result of the function call (`T`)  
-    /// or an error (`Error`) if the function cannot be found, if there are issues with
-    /// calling the function, or if the result cannot be deserialized.
-    ///
-    /// # Errors
-    /// Fails if the function cannot be found, if there are issues with calling the function,
-    /// Or if the result cannot be deserialized into the requested type
-    pub async fn call_function_async<T>(
-        &mut self,
-        module_context: Option<&ModuleHandle>,
-        name: &str,
-        args: &impl serde::ser::Serialize,
-    ) -> Result<T, Error>
-    where
-        T: deno_core::serde::de::DeserializeOwned,
-    {
-        let function = self.inner.get_function_by_name(module_context, name)?;
-        let result = self
-            .inner
-            .call_function_by_ref(module_context, &function, args)?;
-        let result = self.inner.resolve_with_event_loop(result).await?;
-        self.inner.decode_value(result)
-    }
-
-    /// Calls a javascript function within the Deno runtime by its name and deserializes its return value.
-    ///
-    /// Blocks until:
-    /// - The event loop is resolved, and
-    /// - If the value is a promise, the promise is resolved
-    ///
-    /// # Arguments
-    /// * `module_context` - Optional handle to a module to search - if None, or if the search fails, the global context is used
-    /// * `name` - A string representing the name of the javascript function to call.
-    /// * `args` - The arguments to pass to the function
-    ///
-    /// # Returns
-    /// A `Result` containing the deserialized result of the function call (`T`)  
-    /// or an error (`Error`) if the function cannot be found, if there are issues with
-    /// calling the function, or if the result cannot be deserialized.
-    ///
-    /// # Errors
-    /// Fails if the function cannot be found, if there are issues with calling the function,  
-    /// Or if the result cannot be deserialized into the requested type
-    ///
-    /// # Example
-    ///
-    /// ```rust
-    /// use rustyscript::{ json_args, Runtime, Module, Error };
-    ///
-    /// # fn main() -> Result<(), Error> {
-    /// let mut runtime = Runtime::new(Default::default())?;
-    /// let module = Module::new("/path/to/module.js", "export function f() { return 2; };");
-    /// let module = runtime.load_module(&module)?;
-    /// let value: usize = runtime.call_function(Some(&module), "f", json_args!())?;
-    /// # Ok(())
-    /// # }
-    /// ```
-    pub fn call_function<T>(
-        &mut self,
-        module_context: Option<&ModuleHandle>,
-        name: &str,
-        args: &impl serde::ser::Serialize,
-    ) -> Result<T, Error>
-    where
-        T: deno_core::serde::de::DeserializeOwned,
-    {
-        self.block_on(|runtime| async move {
-            runtime
-                .call_function_async(module_context, name, args)
-                .await
-        })
-    }
-
-    /// Calls a javascript function within the Deno runtime by its name and deserializes its return value.
-    ///
-    /// Will not attempt to resolve promises, or run the event loop  
-    /// Promises can be returned by specifying the return type as [`crate::js_value::Promise`]  
-    /// The event loop should be run using [`Runtime::await_event_loop`]
-    ///
-    /// # Arguments
-    /// * `module_context` - Optional handle to a module to search - if None, or if the search fails, the global context is used
-    /// * `name` - A string representing the name of the javascript function to call.
-    /// * `args` - The arguments to pass to the function
-    ///
-    /// # Returns
-    /// A `Result` containing the deserialized result of the function call (`T`)  
-    /// or an error (`Error`) if the function cannot be found, if there are issues with
-    /// calling the function, or if the result cannot be deserialized.
-    ///
-    /// # Errors
-    /// Fails if the function cannot be found, if there are issues with calling the function,  
-    /// Or if the result cannot be deserialized into the requested type
-    ///
-    /// # Example
-    ///
-    /// ```rust
-    /// use rustyscript::{ json_args, Runtime, Module, Error };
-    ///
-    /// # fn main() -> Result<(), Error> {
-    /// let mut runtime = Runtime::new(Default::default())?;
-    /// let module = Module::new("/path/to/module.js", "export function f() { return 2; };");
-    /// let module = runtime.load_module(&module)?;
-    /// let value: usize = runtime.call_function_immediate(Some(&module), "f", json_args!())?;
-    /// # Ok(())
-    /// # }
-    /// ```
-    pub fn call_function_immediate<T>(
-        &mut self,
-        module_context: Option<&ModuleHandle>,
-        name: &str,
-        args: &impl serde::ser::Serialize,
-    ) -> Result<T, Error>
-    where
-        T: deno_core::serde::de::DeserializeOwned,
-    {
-        let function = self.inner.get_function_by_name(module_context, name)?;
-        let result = self
-            .inner
-            .call_function_by_ref(module_context, &function, args)?;
-        self.inner.decode_value(result)
-    }
-
-    /// Get a value from a runtime instance
-    ///
-    /// Blocks until:
-    /// - The event loop is resolved, and
-    /// - If the value is a promise, the promise is resolved
-    ///
-    /// # Arguments
-    /// * `module_context` - Optional handle to a module to search - if None, or if the search fails, the global context is used
-    /// * `name` - A string representing the name of the value to find
-    ///
-    /// # Returns
-    /// A `Result` containing the deserialized result or an error (`Error`) if the value cannot be found,
-    /// Or if the result cannot be deserialized into the requested type
-    ///
-    /// # Errors
-    /// Can fail if the value cannot be found, or if the result cannot be deserialized.
-    ///
-    /// # Example
-    ///
-    /// ```rust
-    /// use rustyscript::{ Runtime, Module, Error };
-    ///
-    /// # fn main() -> Result<(), Error> {
-    /// let mut runtime = Runtime::new(Default::default())?;
-    /// let module = Module::new("/path/to/module.js", "globalThis.my_value = 2;");
-    /// let module = runtime.load_module(&module)?;
-    /// let value: usize = runtime.get_value(Some(&module), "my_value")?;
-    /// # Ok(())
-    /// # }
-    /// ```
-    pub fn get_value<T>(
-        &mut self,
-        module_context: Option<&ModuleHandle>,
-        name: &str,
-    ) -> Result<T, Error>
-    where
-        T: serde::de::DeserializeOwned,
-    {
-        self.block_on(|runtime| async move { runtime.get_value_async(module_context, name).await })
-    }
-
-    /// Get a value from a runtime instance
-    ///
-    /// Returns a future that resolves when:
-    /// - The event loop is resolved, and
-    /// - If the value is a promise, the promise is resolved
-    ///
-    /// See [`Runtime::get_value`] for an example
-    ///
-    /// # Arguments
-    /// * `module_context` - Optional handle to a module to search - if None, or if the search fails, the global context is used
-    /// * `name` - A string representing the name of the value to find
-    ///
-    /// # Returns
-    /// A `Result` containing the deserialized result or an error (`Error`) if the value cannot be found,  
-    /// Or if the result cannot be deserialized into the requested type
-    ///
-    /// # Errors
-    /// Can fail if the value cannot be found, or if the result cannot be deserialized.
-    pub async fn get_value_async<T>(
-        &mut self,
-        module_context: Option<&ModuleHandle>,
-        name: &str,
-    ) -> Result<T, Error>
-    where
-        T: serde::de::DeserializeOwned,
-    {
-        let result = self.inner.get_value_ref(module_context, name)?;
-        let result = self.inner.resolve_with_event_loop(result).await?;
-        self.inner.decode_value(result)
-    }
-
-    /// Get a value from a runtime instance
-    ///
-    /// Will not attempt to resolve promises, or run the event loop  
-    /// Promises can be returned by specifying the return type as [`crate::js_value::Promise`]  
-    /// The event loop should be run using [`Runtime::await_event_loop`]
-    ///
-    /// # Arguments
-    /// * `module_context` - Optional handle to a module to search - if None, or if the search fails, the global context is used
-    /// * `name` - A string representing the name of the value to find
-    ///
-    /// # Returns
-    /// A `Result` containing the deserialized result or an error (`Error`) if the value cannot be found,
-    /// Or if the result cannot be deserialized into the requested type
-    ///
-    /// # Errors
-    /// Can fail if the value cannot be found, or if the result cannot be deserialized.
-    ///
-    /// # Example
-    ///
-    /// ```rust
-    /// use rustyscript::{ Runtime, Module, Error };
-    ///
-    /// # fn main() -> Result<(), Error> {
-    /// let mut runtime = Runtime::new(Default::default())?;
-    /// let module = Module::new("/path/to/module.js", "globalThis.my_value = 2;");
-    /// let module = runtime.load_module(&module)?;
-    /// let value: usize = runtime.get_value_immediate(Some(&module), "my_value")?;
-    /// # Ok(())
-    /// # }
-    /// ```
-    pub fn get_value_immediate<T>(
-        &mut self,
-        module_context: Option<&ModuleHandle>,
-        name: &str,
-    ) -> Result<T, Error>
-    where
-        T: serde::de::DeserializeOwned,
-    {
-        let result = self.inner.get_value_ref(module_context, name)?;
-        self.inner.decode_value(result)
-    }
-
-    /// Executes the given module, and returns a handle allowing you to extract values
-    /// and call functions
-    ///
-    /// Blocks until the module has been executed AND the event loop has fully resolved  
-    /// See [`Runtime::load_module_async`] for a non-blocking variant, or use with async
-    /// background tasks
-    ///
-    /// # Arguments
-    /// * `module` - A `Module` object containing the module's filename and contents.
-    ///
-    /// # Returns
-    /// A `Result` containing a handle for the loaded module
-    /// or an error (`Error`) if there are issues with loading or executing the module
-    ///
-    /// # Errors
-    /// Can fail if the module cannot be loaded, or execution fails
-    ///
-    /// # Example
-    ///
-    /// ```rust
-    /// // Create a module with filename and contents
-    /// use rustyscript::{Runtime, Module, Error};
-    ///
-    /// # fn main() -> Result<(), Error> {
-    /// let mut runtime = Runtime::new(Default::default())?;
-    /// let module = Module::new("test.js", "export default () => 'test'");
-    /// runtime.load_module(&module);
-    /// # Ok(())
-    /// # }
-    /// ```
-    pub fn load_module(&mut self, module: &Module) -> Result<ModuleHandle, Error> {
-        self.block_on(|runtime| async move {
-            let handle = runtime.load_module_async(module).await;
-            runtime
-                .await_event_loop(PollEventLoopOptions::default(), None)
-                .await?;
-            handle
-        })
-    }
-
-    /// Executes the given module, and returns a handle allowing you to extract values
-    /// and call functions
-    ///
-    /// Returns a future that resolves to the handle for the loaded module  
-    /// Makes no attempt to fully resolve the event loop - call [`Runtime::await_event_loop`]
-    /// to resolve background tasks and async listeners
-    ///
-    /// # Arguments
-    /// * `module` - A `Module` object containing the module's filename and contents.
-    ///
-    /// # Returns
-    /// A `Result` containing a handle for the loaded module
-    /// or an error (`Error`) if there are issues with loading or executing the module
-    ///
-    /// # Errors
-    /// Can fail if the module cannot be loaded, or execution fails
-    ///
-    /// See [`Runtime::load_module`] for an example
-    pub async fn load_module_async(&mut self, module: &Module) -> Result<ModuleHandle, Error> {
-        self.inner.load_modules(None, vec![module]).await
-    }
-
-    /// Executes the given module, and returns a handle allowing you to extract values
-    /// and call functions.
-    ///
-    /// Blocks until all modules have been executed AND the event loop has fully resolved  
-    /// See [`Runtime::load_module_async`] for a non-blocking variant, or use with async
-    /// background tasks
-    ///
-    /// This will load 'module' as the main module, and the others as side-modules.  
-    /// Only one main module can be loaded per runtime
-    ///
-    /// # Arguments
-    /// * `module` - A `Module` object containing the module's filename and contents.
-    /// * `side_modules` - A set of additional modules to be loaded into memory for use
-    ///
-    /// # Returns
-    /// A `Result` containing a handle for the loaded module
-    /// or an error (`Error`) if there are issues with loading or executing the module
-    ///
-    /// # Errors
-    /// Can fail if the module cannot be loaded, or execution fails
-    ///
-    /// # Example
-    ///
-    /// ```rust
-    /// // Create a module with filename and contents
-    /// use rustyscript::{Runtime, Module, Error};
-    ///
-    /// # fn main() -> Result<(), Error> {
-    /// let mut runtime = Runtime::new(Default::default())?;
-    /// let module = Module::new("test.js", "export default () => 'test'");
-    /// runtime.load_modules(&module, vec![]);
-    /// # Ok(())
-    /// # }
-    /// ```
-    pub fn load_modules(
-        &mut self,
-        module: &Module,
-        side_modules: Vec<&Module>,
-    ) -> Result<ModuleHandle, Error> {
-        self.block_on(move |runtime| async move {
-            let handle = runtime.load_modules_async(module, side_modules).await;
-            runtime
-                .await_event_loop(PollEventLoopOptions::default(), None)
-                .await?;
-            handle
-        })
-    }
-
-    /// Executes the given module, and returns a handle allowing you to extract values
-    /// and call functions.
-    ///
-    /// Returns a future that resolves to the handle for the loaded module  
-    /// Makes no attempt to resolve the event loop - call [`Runtime::await_event_loop`] to
-    /// resolve background tasks and async listeners
-    ///
-    /// This will load 'module' as the main module, and the others as side-modules.  
-    /// Only one main module can be loaded per runtime
-    ///
-    /// See [`Runtime::load_modules`] for an example
-    ///
-    /// # Arguments
-    /// * `module` - A `Module` object containing the module's filename and contents.
-    /// * `side_modules` - A set of additional modules to be loaded into memory for use
-    ///
-    /// # Returns
-    /// A `Result` containing a handle for the loaded main module, or the last side-module
-    /// or an error (`Error`) if there are issues with loading or executing the modules
-    ///
-    /// # Errors
-    /// Can fail if the modules cannot be loaded, or execution fails
-    pub async fn load_modules_async(
-        &mut self,
-        module: &Module,
-        side_modules: Vec<&Module>,
-    ) -> Result<ModuleHandle, Error> {
-        self.inner.load_modules(Some(module), side_modules).await
-    }
-
-    /// Executes the entrypoint function of a module within the Deno runtime.
-    ///
-    /// Blocks until:
-    /// - The event loop is resolved, and
-    /// - If the value is a promise, the promise is resolved
-    ///
-    /// # Arguments
-    /// * `module_context` - A handle returned by loading a module into the runtime
-    ///
-    /// # Returns
-    /// A `Result` containing the deserialized result of the entrypoint execution (`T`)  
-    /// if successful, or an error (`Error`) if the entrypoint is missing, the execution fails,
-    /// or the result cannot be deserialized.
-    ///
-    /// # Errors
-    /// Can fail if the module cannot be loaded, if the entrypoint is missing, if the execution fails,  
-    /// Or if the result cannot be deserialized into the requested type
-    ///
-    /// # Example
-    ///
-    /// ```rust
-    /// use rustyscript::{json_args, Runtime, Module, Error};
-    ///
-    /// # fn main() -> Result<(), Error> {
-    /// let mut runtime = Runtime::new(Default::default())?;
-    /// let module = Module::new("test.js", "export default () => 'test'");
-    /// let module = runtime.load_module(&module)?;
-    ///
-    /// // Run the entrypoint and handle the result
-    /// let value: String = runtime.call_entrypoint(&module, json_args!())?;
-    /// # Ok(())
-    /// # }
-    /// ```
-    pub fn call_entrypoint<T>(
-        &mut self,
-        module_context: &ModuleHandle,
-        args: &impl serde::ser::Serialize,
-    ) -> Result<T, Error>
-    where
-        T: deno_core::serde::de::DeserializeOwned,
-    {
-        self.block_on(
-            |runtime| async move { runtime.call_entrypoint_async(module_context, args).await },
-        )
-    }
-
-    /// Executes the entrypoint function of a module within the Deno runtime.
-    ///
-    /// Returns a future that resolves when:
-    /// - The event loop is resolved, and
-    /// - If the value is a promise, the promise is resolved
-    ///
-    /// Note that synchronous functions are run synchronously. Returned promises will be run asynchronously, however.
-    ///
-    /// See [`Runtime::call_entrypoint`] for an example
-    ///
-    /// # Arguments
-    /// * `module_context` - A handle returned by loading a module into the runtime
-    ///
-    /// # Returns
-    /// A `Result` containing the deserialized result of the entrypoint execution (`T`)  
-    /// if successful, or an error (`Error`) if the entrypoint is missing, the execution fails,
-    /// or the result cannot be deserialized.
-    ///
-    /// # Errors
-    /// Can fail if the module cannot be loaded, if the entrypoint is missing, if the execution fails,  
-    /// Or if the result cannot be deserialized into the requested type
-    pub async fn call_entrypoint_async<T>(
-        &mut self,
-        module_context: &ModuleHandle,
-        args: &impl serde::ser::Serialize,
-    ) -> Result<T, Error>
-    where
-        T: deno_core::serde::de::DeserializeOwned,
-    {
-        if let Some(entrypoint) = module_context.entrypoint() {
-            let result = self
-                .inner
-                .call_function_by_ref(Some(module_context), entrypoint, args)?;
-            let result = self.inner.resolve_with_event_loop(result).await?;
-            self.inner.decode_value(result)
-        } else {
-            Err(Error::MissingEntrypoint(module_context.module().clone()))
-        }
-    }
-
-    /// Executes the entrypoint function of a module within the Deno runtime.
-    ///
-    /// Will not attempt to resolve promises, or run the event loop  
-    /// Promises can be returned by specifying the return type as [`crate::js_value::Promise`]  
-    /// The event loop should be run using [`Runtime::await_event_loop`]
-    ///
-    /// # Arguments
-    /// * `module_context` - A handle returned by loading a module into the runtime
-    ///
-    /// # Returns
-    /// A `Result` containing the deserialized result of the entrypoint execution (`T`)
-    /// if successful, or an error (`Error`) if the entrypoint is missing, the execution fails,
-    /// or the result cannot be deserialized.
-    ///
-    /// # Errors
-    /// Can fail if the module cannot be loaded, if the entrypoint is missing, if the execution fails,
-    /// Or if the result cannot be deserialized into the requested type
-    ///
-    /// # Example
-    ///
-    /// ```rust
-    /// use rustyscript::{json_args, Runtime, Module, Error};
-    ///
-    /// # fn main() -> Result<(), Error> {
-    /// let mut runtime = Runtime::new(Default::default())?;
-    /// let module = Module::new("test.js", "export default () => 'test'");
-    /// let module = runtime.load_module(&module)?;
-    ///
-    /// // Run the entrypoint and handle the result
-    /// let value: String = runtime.call_entrypoint_immediate(&module, json_args!())?;
-    /// # Ok(())
-    /// # }
-    /// ```
-    pub fn call_entrypoint_immediate<T>(
-        &mut self,
-        module_context: &ModuleHandle,
-        args: &impl serde::ser::Serialize,
-    ) -> Result<T, Error>
-    where
-        T: deno_core::serde::de::DeserializeOwned,
-    {
-        if let Some(entrypoint) = module_context.entrypoint() {
-            let result = self.block_on(|runtime| async move {
-                runtime
-                    .inner
-                    .call_function_by_ref(Some(module_context), entrypoint, args)
-            })?;
-            self.inner.decode_value(result)
-        } else {
-            Err(Error::MissingEntrypoint(module_context.module().clone()))
-        }
-    }
-
-    /// Loads a module into a new runtime, executes the entry function and returns the
-    /// result of the module's execution, deserialized into the specified Rust type (`T`).
-    ///
-    /// # Arguments
-    /// * `module` - A `Module` object containing the module's filename and contents.
-    /// * `side_modules` - A set of additional modules to be loaded into memory for use
-    /// * `runtime_options` - Options for the creation of the runtime
-    /// * `entrypoint_args` - Arguments to pass to the entrypoint function
-    ///
-    /// # Returns
-    /// A `Result` containing the deserialized result of the entrypoint execution (`T`)  
-    /// if successful, or an error (`Error`) if the entrypoint is missing, the execution fails,
-    /// or the result cannot be deserialized.
-    ///
-    /// # Errors
-    /// Can fail if the module cannot be loaded, if the entrypoint is missing, if the execution fails,  
-    /// Or if the result cannot be deserialized into the requested type
-    ///
-    /// # Example
-    ///
-    /// ```rust
-    /// // Create a module with filename and contents
-    /// use rustyscript::{json_args, Runtime, Module, Error};
-    ///
-    /// # fn main() -> Result<(), Error> {
-    /// let module = Module::new("test.js", "export default () => 2");
-    /// let value: usize = Runtime::execute_module(&module, vec![], Default::default(), json_args!())?;
-    /// # Ok(())
-    /// # }
-    /// ```
-    pub fn execute_module<T>(
-        module: &Module,
-        side_modules: Vec<&Module>,
-        runtime_options: RuntimeOptions,
-        entrypoint_args: &impl serde::ser::Serialize,
-    ) -> Result<T, Error>
-    where
-        T: deno_core::serde::de::DeserializeOwned,
-    {
-        let mut runtime = Runtime::new(runtime_options)?;
-        let module = runtime.load_modules(module, side_modules)?;
-        let value: T = runtime.call_entrypoint(&module, entrypoint_args)?;
-        Ok(value)
-    }
-}
-
-impl AsyncBridgeExt for Runtime {
-    fn bridge(&self) -> &AsyncBridge {
-        &self.tokio
-    }
-}
-
-#[cfg(test)]
-mod test_runtime {
-    use crate::json_args;
-    use std::time::Duration;
-
-    use super::*;
-    use deno_core::extension;
-
-    #[test]
-    fn test_new() {
-        Runtime::new(RuntimeOptions::default()).expect("Could not create the runtime");
-
-        extension!(test_extension);
-        Runtime::new(RuntimeOptions {
-            extensions: vec![test_extension::init_ops_and_esm()],
-            ..Default::default()
-        })
-        .expect("Could not create runtime with extensions");
-    }
-
-    #[test]
-    fn test_get_value() {
-        let module = Module::new(
-            "test.js",
-            "
-            globalThis.a = 2;
-            export const b = 'test';
-            export const fnc = null;
-        ",
-        );
-
-        let mut runtime =
-            Runtime::new(RuntimeOptions::default()).expect("Could not create the runtime");
-        let module = runtime
-            .load_modules(&module, vec![])
-            .expect("Could not load module");
-
-        assert_eq!(
-            2,
-            runtime
-                .get_value::<usize>(Some(&module), "a")
-                .expect("Could not find global")
-        );
-        assert_eq!(
-            "test",
-            runtime
-                .get_value::<String>(Some(&module), "b")
-                .expect("Could not find export")
-        );
-        runtime
-            .get_value::<Undefined>(Some(&module), "c")
-            .expect_err("Could not detect null");
-        runtime
-            .get_value::<Undefined>(Some(&module), "d")
-            .expect_err("Could not detect undeclared");
-    }
-
-    #[test]
-    fn test_load_module() {
-        let mut runtime =
-            Runtime::new(RuntimeOptions::default()).expect("Could not create the runtime");
-        let module = Module::new(
-            "test.js",
-            "
-            export default () => 2;
-        ",
-        );
-        let module = runtime
-            .load_modules(&module, vec![])
-            .expect("Could not load module");
-        assert_ne!(0, module.id());
-
-        let mut runtime =
-            Runtime::new(RuntimeOptions::default()).expect("Could not create the runtime");
-        let module1 = Module::new(
-            "importme.js",
-            "
-            export const value = 2;
-        ",
-        );
-        let module2 = Module::new(
-            "test.js",
-            "
-            import { value } from './importme.js';
-            rustyscript.register_entrypoint(() => value);
-        ",
-        );
-        runtime
-            .load_module(&module1)
-            .expect("Could not load modules");
-        let module = runtime
-            .load_module(&module2)
-            .expect("Could not load modules");
-        let value: usize = runtime
-            .call_entrypoint(&module, json_args!())
-            .expect("Could not call exported fn");
-        assert_eq!(2, value);
-
-        let mut runtime = Runtime::new(RuntimeOptions {
-            timeout: Duration::from_millis(50),
-            ..Default::default()
-        })
-        .expect("Could not create the runtime");
-        let module = Module::new(
-            "test.js",
-            "
-            await new Promise(r => setTimeout(r, 2000));
-        ",
-        );
-        runtime
-            .load_modules(&module, vec![])
-            .expect_err("Did not interupt after timeout");
-    }
-
-    #[test]
-    fn test_load_modules() {
-        let mut runtime =
-            Runtime::new(RuntimeOptions::default()).expect("Could not create the runtime");
-        let module = Module::new(
-            "test.js",
-            "
-            rustyscript.register_entrypoint(() => 2);
-        ",
-        );
-        let module = runtime
-            .load_modules(&module, vec![])
-            .expect("Could not load module");
-        assert_ne!(0, module.id());
-
-        let mut runtime =
-            Runtime::new(RuntimeOptions::default()).expect("Could not create the runtime");
-        let module1 = Module::new(
-            "importme.js",
-            "
-            export const value = 2;
-        ",
-        );
-        let module2 = Module::new(
-            "test.js",
-            "
-            import { value } from './importme.js';
-            rustyscript.register_entrypoint(() => value);
-        ",
-        );
-        let module = runtime
-            .load_modules(&module2, vec![&module1])
-            .expect("Could not load modules");
-        let value: usize = runtime
-            .call_entrypoint(&module, json_args!())
-            .expect("Could not call exported fn");
-        assert_eq!(2, value);
-
-        let mut runtime = Runtime::new(RuntimeOptions {
-            timeout: Duration::from_millis(50),
-            ..Default::default()
-        })
-        .expect("Could not create the runtime");
-        let module = Module::new(
-            "test.js",
-            "
-            await new Promise(r => setTimeout(r, 5000));
-        ",
-        );
-        runtime
-            .load_modules(&module, vec![])
-            .expect_err("Did not interupt after timeout");
-    }
-
-    #[test]
-    fn test_call_entrypoint() {
-        let mut runtime =
-            Runtime::new(RuntimeOptions::default()).expect("Could not create the runtime");
-        let module = Module::new(
-            "test.js",
-            "
-            rustyscript.register_entrypoint(() => 2);
-        ",
-        );
-        let module = runtime
-            .load_modules(&module, vec![])
-            .expect("Could not load module");
-        let value: usize = runtime
-            .call_entrypoint(&module, json_args!())
-            .expect("Could not call registered fn");
-        assert_eq!(2, value);
-
-        let mut runtime = Runtime::new(RuntimeOptions {
-            default_entrypoint: Some("load".to_string()),
-            ..Default::default()
-        })
-        .expect("Could not create the runtime");
-        let module = Module::new(
-            "test.js",
-            "
-            export const load = () => 2;
-        ",
-        );
-        let module = runtime
-            .load_modules(&module, vec![])
-            .expect("Could not load module");
-        let value: usize = runtime
-            .call_entrypoint(&module, json_args!())
-            .expect("Could not call exported fn");
-        assert_eq!(2, value);
-
-        let mut runtime =
-            Runtime::new(RuntimeOptions::default()).expect("Could not create the runtime");
-        let module = Module::new(
-            "test.js",
-            "
-            export const load = () => 2;
-        ",
-        );
-        let module = runtime
-            .load_modules(&module, vec![])
-            .expect("Could not load module");
-        runtime
-            .call_entrypoint::<Undefined>(&module, json_args!())
-            .expect_err("Did not detect no entrypoint");
-    }
-
-    #[test]
-    fn test_execute_module() {
-        let module = Module::new(
-            "test.js",
-            "
-            rustyscript.register_entrypoint(() => 2);
-        ",
-        );
-        let value: usize =
-            Runtime::execute_module(&module, vec![], RuntimeOptions::default(), json_args!())
-                .expect("Could not exec module");
-        assert_eq!(2, value);
-
-        let module = Module::new(
-            "test.js",
-            "
-            function load() { return 2; }
-        ",
-        );
-        Runtime::execute_module::<Undefined>(
-            &module,
-            vec![],
-            RuntimeOptions::default(),
-            json_args!(),
-        )
-        .expect_err("Could not detect no entrypoint");
-    }
-
-    #[test]
-    fn call_function() {
-        let module = Module::new(
-            "test.js",
-            "
-            globalThis.fna = (i) => i;
-            export function fnb() { return 'test'; }
-            export const fnc = 2;
-            export const fne = () => {};
-        ",
-        );
-
-        let mut runtime =
-            Runtime::new(RuntimeOptions::default()).expect("Could not create the runtime");
-        let module = runtime
-            .load_modules(&module, vec![])
-            .expect("Could not load module");
-
-        let result: usize = runtime
-            .call_function(Some(&module), "fna", json_args!(2))
-            .expect("Could not call global");
-        assert_eq!(2, result);
-
-        let result: String = runtime
-            .call_function(Some(&module), "fnb", json_args!())
-            .expect("Could not call export");
-        assert_eq!("test", result);
-
-        runtime
-            .call_function::<Undefined>(Some(&module), "fnc", json_args!())
-            .expect_err("Did not detect non-function");
-        runtime
-            .call_function::<Undefined>(Some(&module), "fnd", json_args!())
-            .expect_err("Did not detect undefined");
-        runtime
-            .call_function::<Undefined>(Some(&module), "fne", json_args!())
-            .expect("Did not allow undefined return");
-    }
-
-    #[test]
-    fn test_heap_exhaustion_handled() {
-        let mut runtime = Runtime::new(RuntimeOptions {
-            max_heap_size: Some(100 * 1024 * 1024),
-            ..Default::default()
-        })
-        .expect("Could not create the runtime");
-        let module = Module::new(
-            "test.js",
-            "const largeArray = new Array(40 * 1024 * 1024).fill('a');",
-        );
-        runtime
-            .load_modules(&module, vec![])
-            .expect_err("Did not detect heap exhaustion");
-    }
-}
->>>>>>> 58c198e5
+use crate::{
+    async_bridge::{AsyncBridge, AsyncBridgeExt, TokioRuntime},
+    inner_runtime::{InnerRuntime, RsAsyncFunction, RsFunction},
+    js_value::Function,
+    Error, Module, ModuleHandle,
+};
+use deno_core::PollEventLoopOptions;
+use std::{path::Path, rc::Rc, time::Duration};
+use tokio_util::sync::CancellationToken;
+
+/// Represents the set of options accepted by the runtime constructor
+pub use crate::inner_runtime::RuntimeOptions;
+
+/// For functions returning nothing. Acts as a placeholder for the return type  
+/// Should accept any type of value from javascript
+///
+/// It is in fact an alias for [`crate::js_value::Value`]  
+/// Note: This used to be an alias for `serde_json::Value`, but was changed for performance reasons
+pub type Undefined = crate::js_value::Value;
+
+/// A runtime instance that can be used to execute JavaScript code and interact with it.  
+/// Most runtime functions have 3 variants - blocking, async, and immediate
+///
+/// For example:
+/// - `call_function` will block until the function is resolved and the event loop is empty
+/// - `call_function_async` will return a future that resolves when the function is resolved and the event loop is empty
+/// - `call_function_immediate` will return the result immediately, without resolving promises or running the event loop
+///   (See [`crate::js_value::Promise`])
+///
+/// Note: For multithreaded applications, you may need to call `init_platform` before creating a `Runtime`  
+/// (See [[`crate::init_platform`])
+pub struct Runtime {
+    inner: InnerRuntime<deno_core::JsRuntime>,
+    tokio: AsyncBridge,
+}
+
+impl Runtime {
+    /// Creates a new instance of the runtime with the provided options.
+    ///
+    /// # Arguments
+    /// * `options` - A `RuntimeOptions` struct that specifies the configuration options for the runtime.
+    ///
+    /// # Returns
+    /// A `Result` containing either the initialized runtime instance on success (`Ok`) or an error on failure (`Err`).
+    ///
+    /// # Example
+    /// ```rust
+    /// use rustyscript::{json_args, Module, Runtime, RuntimeOptions};
+    /// use std::time::Duration;
+    ///
+    /// # fn main() -> Result<(), rustyscript::Error> {
+    /// // Creates a runtime that will attempt to run function load() on start
+    /// // And which will time-out after 50ms
+    /// let mut runtime = Runtime::new(RuntimeOptions {
+    ///     default_entrypoint: Some("load".to_string()),
+    ///     timeout: Duration::from_millis(50),
+    ///     ..Default::default()
+    /// })?;
+    ///
+    /// let module = Module::new(
+    ///     "test.js",
+    ///     "
+    ///     export const load = () => {
+    ///         return 'Hello World!';
+    ///     }
+    /// ",
+    /// );
+    ///
+    /// let module_handle = runtime.load_module(&module)?;
+    /// let value: String = runtime.call_entrypoint(&module_handle, json_args!())?;
+    /// assert_eq!("Hello World!", value);
+    /// # Ok(())
+    /// # }
+    /// ```
+    ///
+    /// # Errors
+    /// Can fail if the tokio runtime cannot be created,  
+    /// Or if the deno runtime initialization fails (usually issues with extensions)
+    pub fn new(options: RuntimeOptions) -> Result<Self, Error> {
+        let tokio = AsyncBridge::new(options.timeout)?;
+        let inner = InnerRuntime::new(options, tokio.heap_exhausted_token())?;
+        Ok(Self { inner, tokio })
+    }
+
+    /// Creates a new instance of the runtime with the provided options and a pre-configured tokio runtime.  
+    /// See [`Runtime::new`] for more information.
+    ///
+    /// # Errors
+    /// Can fail if the deno runtime initialization fails (usually issues with extensions)
+    pub fn with_tokio_runtime(
+        options: RuntimeOptions,
+        tokio: Rc<tokio::runtime::Runtime>,
+    ) -> Result<Self, Error> {
+        let tokio = AsyncBridge::with_tokio_runtime(options.timeout, tokio);
+        let inner = InnerRuntime::new(options, tokio.heap_exhausted_token())?;
+        Ok(Self { inner, tokio })
+    }
+
+    /// Creates a new instance of the runtime with the provided options and a borrowed tokio runtime handle.  
+    /// See [`Runtime::new`] for more information.
+    ///
+    /// # Errors
+    /// Can fail if the deno runtime initialization fails (usually issues with extensions)
+    pub fn with_tokio_runtime_handle(
+        options: RuntimeOptions,
+        handle: tokio::runtime::Handle,
+    ) -> Result<Self, Error> {
+        let tokio = AsyncBridge::with_runtime_handle(options.timeout, handle);
+        let inner = InnerRuntime::new(options, tokio.heap_exhausted_token())?;
+        Ok(Self { inner, tokio })
+    }
+
+    /// Access the underlying deno runtime instance directly
+    pub fn deno_runtime(&mut self) -> &mut deno_core::JsRuntime {
+        self.inner.deno_runtime()
+    }
+
+    /// Access the underlying tokio runtime used for blocking operations
+    #[must_use]
+    pub fn tokio_runtime(&self) -> TokioRuntime {
+        self.tokio.tokio_runtime()
+    }
+
+    /// Returns the timeout for the runtime
+    #[must_use]
+    pub fn timeout(&self) -> std::time::Duration {
+        self.tokio.timeout()
+    }
+
+    /// Returns the heap exhausted token for the runtime  
+    /// Used to detect when the runtime has run out of memory
+    #[must_use]
+    pub fn heap_exhausted_token(&self) -> CancellationToken {
+        self.tokio.heap_exhausted_token()
+    }
+
+    /// Destroy the v8 runtime, releasing all resources  
+    /// Then the internal tokio runtime will be returned
+    #[must_use]
+    pub fn into_tokio_runtime(self) -> TokioRuntime {
+        self.tokio.into_tokio_runtime()
+    }
+
+    /// Set the current working directory for the runtime  
+    /// This is used to resolve relative paths in the module loader
+    ///
+    /// The runtime will begin with the current working directory of the process
+    ///
+    /// # Errors
+    /// Can fail if the given path is not valid
+    pub fn set_current_dir(&mut self, path: impl AsRef<Path>) -> Result<&Path, Error> {
+        self.inner.set_current_dir(path)
+    }
+
+    /// Get the current working directory for the runtime  
+    /// This is used to resolve relative paths in the module loader
+    ///
+    /// The runtime will begin with the current working directory of the process
+    #[must_use]
+    pub fn current_dir(&self) -> &Path {
+        self.inner.current_dir()
+    }
+
+    /// Advance the JS event loop by a single tick  
+    /// See [`Runtime::await_event_loop`] for fully running the event loop
+    ///
+    /// Returns true if the event loop has pending work, or false if it has completed
+    ///
+    /// # Arguments
+    /// * `options` - Options for the event loop polling, see [`deno_core::PollEventLoopOptions`]
+    ///
+    /// # Errors
+    /// Can fail if a runtime error occurs during the event loop's execution
+    pub fn advance_event_loop(&mut self, options: PollEventLoopOptions) -> Result<bool, Error> {
+        self.block_on(|runtime| async move { runtime.inner.advance_event_loop(options).await })
+    }
+
+    /// Run the JS event loop to completion, or until a timeout is reached  
+    /// Required when using the `_immediate` variants of functions
+    ///
+    /// # Arguments
+    /// * `options` - Options for the event loop polling, see [`deno_core::PollEventLoopOptions`]
+    /// * `timeout` - Optional timeout for the event loop
+    ///
+    /// # Errors
+    /// Can fail if a runtime error occurs during the event loop's execution
+    pub async fn await_event_loop(
+        &mut self,
+        options: PollEventLoopOptions,
+        timeout: Option<Duration>,
+    ) -> Result<(), Error> {
+        self.inner.await_event_loop(options, timeout).await
+    }
+
+    /// Run the JS event loop to completion, or until a timeout is reached  
+    /// Required when using the `_immediate` variants of functions
+    ///
+    /// This is the blocking variant of [`Runtime::await_event_loop`]
+    ///
+    /// # Arguments
+    /// * `options` - Options for the event loop polling, see [`deno_core::PollEventLoopOptions`]
+    /// * `timeout` - Optional timeout for the event loop
+    ///
+    /// # Errors
+    /// Can fail if a runtime error occurs during the event loop's execution
+    pub fn block_on_event_loop(
+        &mut self,
+        options: deno_core::PollEventLoopOptions,
+        timeout: Option<Duration>,
+    ) -> Result<(), Error> {
+        self.block_on(|runtime| async move { runtime.await_event_loop(options, timeout).await })
+    }
+
+    /// Remove and return a value from the state, if one exists
+    /// ```rust
+    /// use rustyscript::Runtime;
+    ///
+    /// # fn main() -> Result<(), rustyscript::Error> {
+    /// let mut runtime = Runtime::new(Default::default())?;
+    /// runtime.put("test".to_string())?;
+    /// let value: String = runtime.take().unwrap();
+    /// assert_eq!(value, "test");
+    /// # Ok(())
+    /// # }
+    /// ```
+    pub fn take<T>(&mut self) -> Option<T>
+    where
+        T: 'static,
+    {
+        self.inner.take()
+    }
+
+    /// Add a value to the state  
+    /// Only one value of each type is stored - additional calls to `put` overwrite the old value
+    ///
+    /// # Errors
+    /// Can fail if the inner state cannot be borrowed mutably
+    ///
+    /// ```rust
+    /// use rustyscript::Runtime;
+    ///
+    /// # fn main() -> Result<(), rustyscript::Error> {
+    /// let mut runtime = Runtime::new(Default::default())?;
+    /// runtime.put("test".to_string())?;
+    /// let value: String = runtime.take().unwrap();
+    /// assert_eq!(value, "test");
+    /// # Ok(())
+    /// # }
+    /// ```
+    pub fn put<T>(&mut self, value: T) -> Result<(), Error>
+    where
+        T: 'static,
+    {
+        self.inner.put(value)
+    }
+
+    /// Register a rust function to be callable from JS
+    /// - The [`crate::sync_callback`] macro can be used to simplify this process
+    ///
+    /// # Errors
+    /// Since this function borrows the state, it can fail if the state cannot be borrowed mutably
+    ///
+    /// ```rust
+    /// use rustyscript::{serde_json::Value, Module, Runtime};
+    ///
+    /// # fn main() -> Result<(), rustyscript::Error> {
+    /// let module = Module::new("test.js", " rustyscript.functions.foo(); ");
+    /// let mut runtime = Runtime::new(Default::default())?;
+    /// runtime.register_function("foo", |args| {
+    ///     if let Some(value) = args.get(0) {
+    ///         println!("called with: {}", value);
+    ///     }
+    ///     Ok(Value::Null)
+    /// })?;
+    ///
+    /// # Ok(())
+    /// # }
+    /// ```
+    pub fn register_function<F>(&mut self, name: &str, callback: F) -> Result<(), Error>
+    where
+        F: RsFunction,
+    {
+        self.inner.register_function(name, callback)
+    }
+
+    /// Register a non-blocking rust function to be callable from JS
+    /// - The [`crate::async_callback`] macro can be used to simplify this process
+    ///
+    /// # Errors
+    /// Since this function borrows the state, it can fail if the state cannot be borrowed mutably
+    ///
+    /// ```rust
+    /// use rustyscript::{async_callback, serde_json::Value, Error, Module, Runtime};
+    ///
+    /// # fn main() -> Result<(), rustyscript::Error> {
+    /// let module = Module::new("test.js", " rustyscript.async_functions.add(1, 2); ");
+    /// let mut runtime = Runtime::new(Default::default())?;
+    /// runtime.register_async_function(
+    ///     "add",
+    ///     async_callback!(|a: i64, b: i64| async move { Ok::<i64, Error>(a + b) }),
+    /// )?;
+    ///
+    /// # Ok(())
+    /// # }
+    /// ```
+    pub fn register_async_function<F>(&mut self, name: &str, callback: F) -> Result<(), Error>
+    where
+        F: RsAsyncFunction,
+    {
+        self.inner.register_async_function(name, callback)
+    }
+
+    /// Evaluate a piece of non-ECMAScript-module JavaScript code  
+    /// The expression is evaluated in the global context, so changes persist
+    ///
+    /// Blocks on promise resolution, and runs the event loop to completion
+    ///
+    /// Asynchronous code is supported, partially
+    /// - Top-level await is not supported
+    /// - The event loop will be run to completion after the expression is evaluated
+    ///
+    /// For top-level await support, use one of:
+    /// - `call_function_async`
+    /// - `call_stored_function_async`
+    /// - `load_module_async`
+    /// - `load_modules_async`
+    ///
+    /// Or any of the `_immmediate` variants, paired with [`crate::js_value::Promise`]
+    ///
+    /// # Arguments
+    /// * `expr` - A string representing the JavaScript expression to evaluate
+    ///
+    /// # Returns
+    /// A `Result` containing the deserialized result of the expression (`T`)  
+    /// or an error (`Error`) if the expression cannot be evaluated or if the
+    /// result cannot be deserialized.
+    ///
+    /// # Errors
+    /// Can fail if the expression cannot be evaluated, or if the result cannot be deserialized into the requested type
+    ///
+    /// # Example
+    /// ```rust
+    /// use rustyscript::{Error, Runtime};
+    ///
+    /// # fn main() -> Result<(), Error> {
+    /// let mut runtime = Runtime::new(Default::default())?;
+    ///
+    /// let value: u32 = runtime.eval("2 + 2")?;
+    /// assert_eq!(4, value);
+    ///
+    /// let value: String = runtime.eval("new Promise(resolve => resolve('test'))")?;
+    /// assert_eq!("test", value);
+    ///
+    /// # Ok(())
+    /// # }
+    /// ```
+    pub fn eval<T>(&mut self, expr: impl ToString) -> Result<T, Error>
+    where
+        T: serde::de::DeserializeOwned,
+    {
+        self.block_on(|runtime| async move { runtime.eval_async(expr).await })
+    }
+
+    /// Evaluate a piece of non-ECMAScript-module JavaScript code  
+    /// The expression is evaluated in the global context, so changes persist
+    ///
+    /// Awaits promise resolution, and runs the event loop to completion
+    ///
+    /// Asynchronous code is supported, partially
+    /// - Top-level await is not supported
+    /// - The event loop will be run to completion after the expression is evaluated
+    ///
+    /// For top-level await support, use one of:
+    /// - `call_function_async`
+    /// - `call_stored_function_async`
+    /// - `load_module_async`
+    /// - `load_modules_async`
+    ///
+    /// Or any of the `_immmediate` variants, paired with [`crate::js_value::Promise`]
+    ///
+    /// # Arguments
+    /// * `expr` - A string representing the JavaScript expression to evaluate
+    ///
+    /// # Returns
+    /// A `Result` containing the deserialized result of the expression (`T`)  
+    /// or an error (`Error`) if the expression cannot be evaluated or if the
+    /// result cannot be deserialized.
+    ///
+    /// # Errors
+    /// Can fail if the expression cannot be evaluated, or if the result cannot be deserialized into the requested type
+    ///
+    /// # Example
+    /// For an example, see [`Runtime::eval`]
+    pub async fn eval_async<T>(&mut self, expr: impl ToString) -> Result<T, Error>
+    where
+        T: serde::de::DeserializeOwned,
+    {
+        let result = self.inner.eval(expr.to_string()).await?;
+        let result = self.inner.resolve_with_event_loop(result).await?;
+        self.inner.decode_value(result)
+    }
+
+    /// Evaluate a piece of non-ECMAScript-module JavaScript code  
+    /// The expression is evaluated in the global context, so changes persist
+    ///
+    /// Does not await promise resolution, or run the event loop  
+    /// Promises can be returned by specifying the return type as [`crate::js_value::Promise`]  
+    /// The event loop should be run using [`Runtime::await_event_loop`]
+    ///
+    /// Note that this function needs to be async because calls to `setTimeout` must be evaluated from within an async runtime.
+    ///
+    /// Asynchronous code is supported, partially
+    /// - Top-level await is not supported
+    ///
+    /// For top-level await support, use one of:
+    /// - `call_function_async`
+    /// - `call_stored_function_async`
+    /// - `load_module_async`
+    /// - `load_modules_async`
+    ///
+    /// Or any of the `_immmediate` variants, paired with [`crate::js_value::Promise`]
+    ///
+    /// # Arguments
+    /// * `expr` - A string representing the JavaScript expression to evaluate
+    ///
+    /// # Returns
+    /// A `Result` containing the deserialized result of the expression (`T`)  
+    /// or an error (`Error`) if the expression cannot be evaluated or if the
+    /// result cannot be deserialized.
+    ///
+    /// # Errors
+    /// Can fail if the expression cannot be evaluated, or if the result cannot be deserialized into the requested type
+    ///
+    /// # Example
+    /// For an example, see [`Runtime::eval`]
+    pub async fn eval_immediate<T>(&mut self, expr: impl ToString) -> Result<T, Error>
+    where
+        T: serde::de::DeserializeOwned,
+    {
+        let result = self.inner.eval(expr.to_string()).await?;
+        self.inner.decode_value(result)
+    }
+
+    /// Calls a stored javascript function and deserializes its return value.
+    ///
+    /// Returns a future that resolves when:
+    /// - The event loop is resolved, and
+    /// - If the value is a promise, the promise is resolved
+    ///
+    /// See [`Runtime::call_function`] for an example
+    ///
+    /// Note that synchronous functions are run synchronously. Returned promises will be run asynchronously, however.
+    ///
+    /// # Arguments
+    /// * `module_context` - Optional handle to a module providing global context for the function
+    /// * `function` - A The function object
+    /// * `args` - The arguments to pass to the function
+    ///
+    /// # Returns
+    /// A `Result` containing the deserialized result of the function call (`T`)  
+    /// or an error (`Error`) if there are issues with calling the function,
+    /// or if the result cannot be deserialized.
+    ///
+    /// # Errors
+    /// Can fail if there are issues with calling the function, or if the result cannot be deserialized into the requested type
+    pub async fn call_stored_function_async<T>(
+        &mut self,
+        module_context: Option<&ModuleHandle>,
+        function: &Function,
+        args: &impl serde::ser::Serialize,
+    ) -> Result<T, Error>
+    where
+        T: serde::de::DeserializeOwned,
+    {
+        let function = function.as_global(&mut self.deno_runtime().handle_scope());
+        let result = self
+            .inner
+            .call_function_by_ref(module_context, &function, args)?;
+        let result = self.inner.resolve_with_event_loop(result).await?;
+        self.inner.decode_value(result)
+    }
+
+    /// Calls a stored javascript function and deserializes its return value.
+    ///
+    /// Blocks until:
+    /// - The event loop is resolved, and
+    /// - If the value is a promise, the promise is resolved
+    ///
+    /// See [`Runtime::call_function`] for an example
+    ///
+    /// # Arguments
+    /// * `module_context` - Optional handle to a module providing global context for the function
+    /// * `function` - A The function object
+    /// * `args` - The arguments to pass to the function
+    ///
+    /// # Returns
+    /// A `Result` containing the deserialized result of the function call (`T`)  
+    /// or an error (`Error`) if there are issues with calling the function,
+    /// or if the result cannot be deserialized.
+    ///
+    /// # Errors
+    /// Can fail if there are issues with calling the function, or if the result cannot be deserialized into the requested type
+    pub fn call_stored_function<T>(
+        &mut self,
+        module_context: Option<&ModuleHandle>,
+        function: &Function,
+        args: &impl serde::ser::Serialize,
+    ) -> Result<T, Error>
+    where
+        T: deno_core::serde::de::DeserializeOwned,
+    {
+        self.block_on(|runtime| async move {
+            runtime
+                .call_stored_function_async(module_context, function, args)
+                .await
+        })
+    }
+
+    /// Calls a stored javascript function and deserializes its return value.
+    ///
+    /// Will not attempt to resolve promises, or run the event loop  
+    /// Promises can be returned by specifying the return type as [`crate::js_value::Promise`]  
+    /// The event loop should be run using [`Runtime::await_event_loop`]
+    ///
+    /// See [`Runtime::call_function`] for an example
+    ///
+    /// # Arguments
+    /// * `module_context` - Optional handle to a module providing global context for the function
+    /// * `function` - A The function object
+    /// * `args` - The arguments to pass to the function
+    ///
+    /// # Returns
+    /// A `Result` containing the deserialized result of the function call (`T`)  
+    /// or an error (`Error`) if there are issues with calling the function,
+    /// or if the result cannot be deserialized.
+    ///
+    /// # Errors
+    /// Can fail if there are issues with calling the function, or if the result cannot be deserialized into the requested type
+    pub fn call_stored_function_immediate<T>(
+        &mut self,
+        module_context: Option<&ModuleHandle>,
+        function: &Function,
+        args: &impl serde::ser::Serialize,
+    ) -> Result<T, Error>
+    where
+        T: deno_core::serde::de::DeserializeOwned,
+    {
+        let function = function.as_global(&mut self.deno_runtime().handle_scope());
+        let result = self
+            .inner
+            .call_function_by_ref(module_context, &function, args)?;
+        self.inner.decode_value(result)
+    }
+
+    /// Calls a javascript function within the Deno runtime by its name and deserializes its return value.
+    ///
+    /// Returns a future that resolves when:
+    /// - The event loop is resolved, and
+    /// - If the value is a promise, the promise is resolved
+    ///
+    /// Note that synchronous functions are run synchronously. Returned promises will be run asynchronously, however.
+    ///
+    /// See [`Runtime::call_function`] for an example
+    ///
+    /// # Arguments
+    /// * `module_context` - Optional handle to a module to search - if None, or if the search fails, the global context is used
+    /// * `name` - A string representing the name of the javascript function to call.
+    /// * `args` - The arguments to pass to the function
+    ///
+    /// # Returns
+    /// A `Result` containing the deserialized result of the function call (`T`)  
+    /// or an error (`Error`) if the function cannot be found, if there are issues with
+    /// calling the function, or if the result cannot be deserialized.
+    ///
+    /// # Errors
+    /// Fails if the function cannot be found, if there are issues with calling the function,
+    /// Or if the result cannot be deserialized into the requested type
+    pub async fn call_function_async<T>(
+        &mut self,
+        module_context: Option<&ModuleHandle>,
+        name: &str,
+        args: &impl serde::ser::Serialize,
+    ) -> Result<T, Error>
+    where
+        T: deno_core::serde::de::DeserializeOwned,
+    {
+        let function = self.inner.get_function_by_name(module_context, name)?;
+        let result = self
+            .inner
+            .call_function_by_ref(module_context, &function, args)?;
+        let result = self.inner.resolve_with_event_loop(result).await?;
+        self.inner.decode_value(result)
+    }
+
+    /// Calls a javascript function within the Deno runtime by its name and deserializes its return value.
+    ///
+    /// Blocks until:
+    /// - The event loop is resolved, and
+    /// - If the value is a promise, the promise is resolved
+    ///
+    /// # Arguments
+    /// * `module_context` - Optional handle to a module to search - if None, or if the search fails, the global context is used
+    /// * `name` - A string representing the name of the javascript function to call.
+    /// * `args` - The arguments to pass to the function
+    ///
+    /// # Returns
+    /// A `Result` containing the deserialized result of the function call (`T`)  
+    /// or an error (`Error`) if the function cannot be found, if there are issues with
+    /// calling the function, or if the result cannot be deserialized.
+    ///
+    /// # Errors
+    /// Fails if the function cannot be found, if there are issues with calling the function,  
+    /// Or if the result cannot be deserialized into the requested type
+    ///
+    /// # Example
+    ///
+    /// ```rust
+    /// use rustyscript::{json_args, Error, Module, Runtime};
+    ///
+    /// # fn main() -> Result<(), Error> {
+    /// let mut runtime = Runtime::new(Default::default())?;
+    /// let module = Module::new("/path/to/module.js", "export function f() { return 2; };");
+    /// let module = runtime.load_module(&module)?;
+    /// let value: usize = runtime.call_function(Some(&module), "f", json_args!())?;
+    /// # Ok(())
+    /// # }
+    /// ```
+    pub fn call_function<T>(
+        &mut self,
+        module_context: Option<&ModuleHandle>,
+        name: &str,
+        args: &impl serde::ser::Serialize,
+    ) -> Result<T, Error>
+    where
+        T: deno_core::serde::de::DeserializeOwned,
+    {
+        self.block_on(|runtime| async move {
+            runtime
+                .call_function_async(module_context, name, args)
+                .await
+        })
+    }
+
+    /// Calls a javascript function within the Deno runtime by its name and deserializes its return value.
+    ///
+    /// Will not attempt to resolve promises, or run the event loop  
+    /// Promises can be returned by specifying the return type as [`crate::js_value::Promise`]  
+    /// The event loop should be run using [`Runtime::await_event_loop`]
+    ///
+    /// # Arguments
+    /// * `module_context` - Optional handle to a module to search - if None, or if the search fails, the global context is used
+    /// * `name` - A string representing the name of the javascript function to call.
+    /// * `args` - The arguments to pass to the function
+    ///
+    /// # Returns
+    /// A `Result` containing the deserialized result of the function call (`T`)  
+    /// or an error (`Error`) if the function cannot be found, if there are issues with
+    /// calling the function, or if the result cannot be deserialized.
+    ///
+    /// # Errors
+    /// Fails if the function cannot be found, if there are issues with calling the function,  
+    /// Or if the result cannot be deserialized into the requested type
+    ///
+    /// # Example
+    ///
+    /// ```rust
+    /// use rustyscript::{json_args, Error, Module, Runtime};
+    ///
+    /// # fn main() -> Result<(), Error> {
+    /// let mut runtime = Runtime::new(Default::default())?;
+    /// let module = Module::new("/path/to/module.js", "export function f() { return 2; };");
+    /// let module = runtime.load_module(&module)?;
+    /// let value: usize = runtime.call_function_immediate(Some(&module), "f", json_args!())?;
+    /// # Ok(())
+    /// # }
+    /// ```
+    pub fn call_function_immediate<T>(
+        &mut self,
+        module_context: Option<&ModuleHandle>,
+        name: &str,
+        args: &impl serde::ser::Serialize,
+    ) -> Result<T, Error>
+    where
+        T: deno_core::serde::de::DeserializeOwned,
+    {
+        let function = self.inner.get_function_by_name(module_context, name)?;
+        let result = self
+            .inner
+            .call_function_by_ref(module_context, &function, args)?;
+        self.inner.decode_value(result)
+    }
+
+    /// Get a value from a runtime instance
+    ///
+    /// Blocks until:
+    /// - The event loop is resolved, and
+    /// - If the value is a promise, the promise is resolved
+    ///
+    /// # Arguments
+    /// * `module_context` - Optional handle to a module to search - if None, or if the search fails, the global context is used
+    /// * `name` - A string representing the name of the value to find
+    ///
+    /// # Returns
+    /// A `Result` containing the deserialized result or an error (`Error`) if the value cannot be found,
+    /// Or if the result cannot be deserialized into the requested type
+    ///
+    /// # Errors
+    /// Can fail if the value cannot be found, or if the result cannot be deserialized.
+    ///
+    /// # Example
+    ///
+    /// ```rust
+    /// use rustyscript::{Error, Module, Runtime};
+    ///
+    /// # fn main() -> Result<(), Error> {
+    /// let mut runtime = Runtime::new(Default::default())?;
+    /// let module = Module::new("/path/to/module.js", "globalThis.my_value = 2;");
+    /// let module = runtime.load_module(&module)?;
+    /// let value: usize = runtime.get_value(Some(&module), "my_value")?;
+    /// # Ok(())
+    /// # }
+    /// ```
+    pub fn get_value<T>(
+        &mut self,
+        module_context: Option<&ModuleHandle>,
+        name: &str,
+    ) -> Result<T, Error>
+    where
+        T: serde::de::DeserializeOwned,
+    {
+        self.block_on(|runtime| async move { runtime.get_value_async(module_context, name).await })
+    }
+
+    /// Get a value from a runtime instance
+    ///
+    /// Returns a future that resolves when:
+    /// - The event loop is resolved, and
+    /// - If the value is a promise, the promise is resolved
+    ///
+    /// See [`Runtime::get_value`] for an example
+    ///
+    /// # Arguments
+    /// * `module_context` - Optional handle to a module to search - if None, or if the search fails, the global context is used
+    /// * `name` - A string representing the name of the value to find
+    ///
+    /// # Returns
+    /// A `Result` containing the deserialized result or an error (`Error`) if the value cannot be found,  
+    /// Or if the result cannot be deserialized into the requested type
+    ///
+    /// # Errors
+    /// Can fail if the value cannot be found, or if the result cannot be deserialized.
+    pub async fn get_value_async<T>(
+        &mut self,
+        module_context: Option<&ModuleHandle>,
+        name: &str,
+    ) -> Result<T, Error>
+    where
+        T: serde::de::DeserializeOwned,
+    {
+        let result = self.inner.get_value_ref(module_context, name)?;
+        let result = self.inner.resolve_with_event_loop(result).await?;
+        self.inner.decode_value(result)
+    }
+
+    /// Get a value from a runtime instance
+    ///
+    /// Will not attempt to resolve promises, or run the event loop  
+    /// Promises can be returned by specifying the return type as [`crate::js_value::Promise`]  
+    /// The event loop should be run using [`Runtime::await_event_loop`]
+    ///
+    /// # Arguments
+    /// * `module_context` - Optional handle to a module to search - if None, or if the search fails, the global context is used
+    /// * `name` - A string representing the name of the value to find
+    ///
+    /// # Returns
+    /// A `Result` containing the deserialized result or an error (`Error`) if the value cannot be found,
+    /// Or if the result cannot be deserialized into the requested type
+    ///
+    /// # Errors
+    /// Can fail if the value cannot be found, or if the result cannot be deserialized.
+    ///
+    /// # Example
+    ///
+    /// ```rust
+    /// use rustyscript::{Error, Module, Runtime};
+    ///
+    /// # fn main() -> Result<(), Error> {
+    /// let mut runtime = Runtime::new(Default::default())?;
+    /// let module = Module::new("/path/to/module.js", "globalThis.my_value = 2;");
+    /// let module = runtime.load_module(&module)?;
+    /// let value: usize = runtime.get_value_immediate(Some(&module), "my_value")?;
+    /// # Ok(())
+    /// # }
+    /// ```
+    pub fn get_value_immediate<T>(
+        &mut self,
+        module_context: Option<&ModuleHandle>,
+        name: &str,
+    ) -> Result<T, Error>
+    where
+        T: serde::de::DeserializeOwned,
+    {
+        let result = self.inner.get_value_ref(module_context, name)?;
+        self.inner.decode_value(result)
+    }
+
+    /// Executes the given module, and returns a handle allowing you to extract values
+    /// and call functions
+    ///
+    /// Blocks until the module has been executed AND the event loop has fully resolved  
+    /// See [`Runtime::load_module_async`] for a non-blocking variant, or use with async
+    /// background tasks
+    ///
+    /// # Arguments
+    /// * `module` - A `Module` object containing the module's filename and contents.
+    ///
+    /// # Returns
+    /// A `Result` containing a handle for the loaded module
+    /// or an error (`Error`) if there are issues with loading or executing the module
+    ///
+    /// # Errors
+    /// Can fail if the module cannot be loaded, or execution fails
+    ///
+    /// # Example
+    ///
+    /// ```rust
+    /// // Create a module with filename and contents
+    /// use rustyscript::{Error, Module, Runtime};
+    ///
+    /// # fn main() -> Result<(), Error> {
+    /// let mut runtime = Runtime::new(Default::default())?;
+    /// let module = Module::new("test.js", "export default () => 'test'");
+    /// runtime.load_module(&module);
+    /// # Ok(())
+    /// # }
+    /// ```
+    pub fn load_module(&mut self, module: &Module) -> Result<ModuleHandle, Error> {
+        self.block_on(|runtime| async move {
+            let handle = runtime.load_module_async(module).await;
+            runtime
+                .await_event_loop(PollEventLoopOptions::default(), None)
+                .await?;
+            handle
+        })
+    }
+
+    /// Executes the given module, and returns a handle allowing you to extract values
+    /// and call functions
+    ///
+    /// Returns a future that resolves to the handle for the loaded module  
+    /// Makes no attempt to fully resolve the event loop - call [`Runtime::await_event_loop`]
+    /// to resolve background tasks and async listeners
+    ///
+    /// # Arguments
+    /// * `module` - A `Module` object containing the module's filename and contents.
+    ///
+    /// # Returns
+    /// A `Result` containing a handle for the loaded module
+    /// or an error (`Error`) if there are issues with loading or executing the module
+    ///
+    /// # Errors
+    /// Can fail if the module cannot be loaded, or execution fails
+    ///
+    /// See [`Runtime::load_module`] for an example
+    pub async fn load_module_async(&mut self, module: &Module) -> Result<ModuleHandle, Error> {
+        self.inner.load_modules(None, vec![module]).await
+    }
+
+    /// Executes the given module, and returns a handle allowing you to extract values
+    /// and call functions.
+    ///
+    /// Blocks until all modules have been executed AND the event loop has fully resolved  
+    /// See [`Runtime::load_module_async`] for a non-blocking variant, or use with async
+    /// background tasks
+    ///
+    /// This will load 'module' as the main module, and the others as side-modules.  
+    /// Only one main module can be loaded per runtime
+    ///
+    /// # Arguments
+    /// * `module` - A `Module` object containing the module's filename and contents.
+    /// * `side_modules` - A set of additional modules to be loaded into memory for use
+    ///
+    /// # Returns
+    /// A `Result` containing a handle for the loaded module
+    /// or an error (`Error`) if there are issues with loading or executing the module
+    ///
+    /// # Errors
+    /// Can fail if the module cannot be loaded, or execution fails
+    ///
+    /// # Example
+    ///
+    /// ```rust
+    /// // Create a module with filename and contents
+    /// use rustyscript::{Error, Module, Runtime};
+    ///
+    /// # fn main() -> Result<(), Error> {
+    /// let mut runtime = Runtime::new(Default::default())?;
+    /// let module = Module::new("test.js", "export default () => 'test'");
+    /// runtime.load_modules(&module, vec![]);
+    /// # Ok(())
+    /// # }
+    /// ```
+    pub fn load_modules(
+        &mut self,
+        module: &Module,
+        side_modules: Vec<&Module>,
+    ) -> Result<ModuleHandle, Error> {
+        self.block_on(move |runtime| async move {
+            let handle = runtime.load_modules_async(module, side_modules).await;
+            runtime
+                .await_event_loop(PollEventLoopOptions::default(), None)
+                .await?;
+            handle
+        })
+    }
+
+    /// Executes the given module, and returns a handle allowing you to extract values
+    /// and call functions.
+    ///
+    /// Returns a future that resolves to the handle for the loaded module  
+    /// Makes no attempt to resolve the event loop - call [`Runtime::await_event_loop`] to
+    /// resolve background tasks and async listeners
+    ///
+    /// This will load 'module' as the main module, and the others as side-modules.  
+    /// Only one main module can be loaded per runtime
+    ///
+    /// See [`Runtime::load_modules`] for an example
+    ///
+    /// # Arguments
+    /// * `module` - A `Module` object containing the module's filename and contents.
+    /// * `side_modules` - A set of additional modules to be loaded into memory for use
+    ///
+    /// # Returns
+    /// A `Result` containing a handle for the loaded main module, or the last side-module
+    /// or an error (`Error`) if there are issues with loading or executing the modules
+    ///
+    /// # Errors
+    /// Can fail if the modules cannot be loaded, or execution fails
+    pub async fn load_modules_async(
+        &mut self,
+        module: &Module,
+        side_modules: Vec<&Module>,
+    ) -> Result<ModuleHandle, Error> {
+        self.inner.load_modules(Some(module), side_modules).await
+    }
+
+    /// Executes the entrypoint function of a module within the Deno runtime.
+    ///
+    /// Blocks until:
+    /// - The event loop is resolved, and
+    /// - If the value is a promise, the promise is resolved
+    ///
+    /// # Arguments
+    /// * `module_context` - A handle returned by loading a module into the runtime
+    ///
+    /// # Returns
+    /// A `Result` containing the deserialized result of the entrypoint execution (`T`)  
+    /// if successful, or an error (`Error`) if the entrypoint is missing, the execution fails,
+    /// or the result cannot be deserialized.
+    ///
+    /// # Errors
+    /// Can fail if the module cannot be loaded, if the entrypoint is missing, if the execution fails,  
+    /// Or if the result cannot be deserialized into the requested type
+    ///
+    /// # Example
+    ///
+    /// ```rust
+    /// use rustyscript::{json_args, Error, Module, Runtime};
+    ///
+    /// # fn main() -> Result<(), Error> {
+    /// let mut runtime = Runtime::new(Default::default())?;
+    /// let module = Module::new("test.js", "export default () => 'test'");
+    /// let module = runtime.load_module(&module)?;
+    ///
+    /// // Run the entrypoint and handle the result
+    /// let value: String = runtime.call_entrypoint(&module, json_args!())?;
+    /// # Ok(())
+    /// # }
+    /// ```
+    pub fn call_entrypoint<T>(
+        &mut self,
+        module_context: &ModuleHandle,
+        args: &impl serde::ser::Serialize,
+    ) -> Result<T, Error>
+    where
+        T: deno_core::serde::de::DeserializeOwned,
+    {
+        self.block_on(
+            |runtime| async move { runtime.call_entrypoint_async(module_context, args).await },
+        )
+    }
+
+    /// Executes the entrypoint function of a module within the Deno runtime.
+    ///
+    /// Returns a future that resolves when:
+    /// - The event loop is resolved, and
+    /// - If the value is a promise, the promise is resolved
+    ///
+    /// Note that synchronous functions are run synchronously. Returned promises will be run asynchronously, however.
+    ///
+    /// See [`Runtime::call_entrypoint`] for an example
+    ///
+    /// # Arguments
+    /// * `module_context` - A handle returned by loading a module into the runtime
+    ///
+    /// # Returns
+    /// A `Result` containing the deserialized result of the entrypoint execution (`T`)  
+    /// if successful, or an error (`Error`) if the entrypoint is missing, the execution fails,
+    /// or the result cannot be deserialized.
+    ///
+    /// # Errors
+    /// Can fail if the module cannot be loaded, if the entrypoint is missing, if the execution fails,  
+    /// Or if the result cannot be deserialized into the requested type
+    pub async fn call_entrypoint_async<T>(
+        &mut self,
+        module_context: &ModuleHandle,
+        args: &impl serde::ser::Serialize,
+    ) -> Result<T, Error>
+    where
+        T: deno_core::serde::de::DeserializeOwned,
+    {
+        if let Some(entrypoint) = module_context.entrypoint() {
+            let result = self
+                .inner
+                .call_function_by_ref(Some(module_context), entrypoint, args)?;
+            let result = self.inner.resolve_with_event_loop(result).await?;
+            self.inner.decode_value(result)
+        } else {
+            Err(Error::MissingEntrypoint(module_context.module().clone()))
+        }
+    }
+
+    /// Executes the entrypoint function of a module within the Deno runtime.
+    ///
+    /// Will not attempt to resolve promises, or run the event loop  
+    /// Promises can be returned by specifying the return type as [`crate::js_value::Promise`]  
+    /// The event loop should be run using [`Runtime::await_event_loop`]
+    ///
+    /// # Arguments
+    /// * `module_context` - A handle returned by loading a module into the runtime
+    ///
+    /// # Returns
+    /// A `Result` containing the deserialized result of the entrypoint execution (`T`)
+    /// if successful, or an error (`Error`) if the entrypoint is missing, the execution fails,
+    /// or the result cannot be deserialized.
+    ///
+    /// # Errors
+    /// Can fail if the module cannot be loaded, if the entrypoint is missing, if the execution fails,
+    /// Or if the result cannot be deserialized into the requested type
+    ///
+    /// # Example
+    ///
+    /// ```rust
+    /// use rustyscript::{json_args, Error, Module, Runtime};
+    ///
+    /// # fn main() -> Result<(), Error> {
+    /// let mut runtime = Runtime::new(Default::default())?;
+    /// let module = Module::new("test.js", "export default () => 'test'");
+    /// let module = runtime.load_module(&module)?;
+    ///
+    /// // Run the entrypoint and handle the result
+    /// let value: String = runtime.call_entrypoint_immediate(&module, json_args!())?;
+    /// # Ok(())
+    /// # }
+    /// ```
+    pub fn call_entrypoint_immediate<T>(
+        &mut self,
+        module_context: &ModuleHandle,
+        args: &impl serde::ser::Serialize,
+    ) -> Result<T, Error>
+    where
+        T: deno_core::serde::de::DeserializeOwned,
+    {
+        if let Some(entrypoint) = module_context.entrypoint() {
+            let result = self.block_on(|runtime| async move {
+                runtime
+                    .inner
+                    .call_function_by_ref(Some(module_context), entrypoint, args)
+            })?;
+            self.inner.decode_value(result)
+        } else {
+            Err(Error::MissingEntrypoint(module_context.module().clone()))
+        }
+    }
+
+    /// Loads a module into a new runtime, executes the entry function and returns the
+    /// result of the module's execution, deserialized into the specified Rust type (`T`).
+    ///
+    /// # Arguments
+    /// * `module` - A `Module` object containing the module's filename and contents.
+    /// * `side_modules` - A set of additional modules to be loaded into memory for use
+    /// * `runtime_options` - Options for the creation of the runtime
+    /// * `entrypoint_args` - Arguments to pass to the entrypoint function
+    ///
+    /// # Returns
+    /// A `Result` containing the deserialized result of the entrypoint execution (`T`)  
+    /// if successful, or an error (`Error`) if the entrypoint is missing, the execution fails,
+    /// or the result cannot be deserialized.
+    ///
+    /// # Errors
+    /// Can fail if the module cannot be loaded, if the entrypoint is missing, if the execution fails,  
+    /// Or if the result cannot be deserialized into the requested type
+    ///
+    /// # Example
+    ///
+    /// ```rust
+    /// // Create a module with filename and contents
+    /// use rustyscript::{json_args, Error, Module, Runtime};
+    ///
+    /// # fn main() -> Result<(), Error> {
+    /// let module = Module::new("test.js", "export default () => 2");
+    /// let value: usize = Runtime::execute_module(&module, vec![], Default::default(), json_args!())?;
+    /// # Ok(())
+    /// # }
+    /// ```
+    pub fn execute_module<T>(
+        module: &Module,
+        side_modules: Vec<&Module>,
+        runtime_options: RuntimeOptions,
+        entrypoint_args: &impl serde::ser::Serialize,
+    ) -> Result<T, Error>
+    where
+        T: deno_core::serde::de::DeserializeOwned,
+    {
+        let mut runtime = Runtime::new(runtime_options)?;
+        let module = runtime.load_modules(module, side_modules)?;
+        let value: T = runtime.call_entrypoint(&module, entrypoint_args)?;
+        Ok(value)
+    }
+}
+
+impl AsyncBridgeExt for Runtime {
+    fn bridge(&self) -> &AsyncBridge {
+        &self.tokio
+    }
+}
+
+#[cfg(test)]
+mod test_runtime {
+    use crate::json_args;
+    use std::time::Duration;
+
+    use super::*;
+    use deno_core::extension;
+
+    #[test]
+    fn test_new() {
+        Runtime::new(RuntimeOptions::default()).expect("Could not create the runtime");
+
+        extension!(test_extension);
+        Runtime::new(RuntimeOptions {
+            extensions: vec![test_extension::init_ops_and_esm()],
+            ..Default::default()
+        })
+        .expect("Could not create runtime with extensions");
+    }
+
+    #[test]
+    fn test_get_value() {
+        let module = Module::new(
+            "test.js",
+            "
+            globalThis.a = 2;
+            export const b = 'test';
+            export const fnc = null;
+        ",
+        );
+
+        let mut runtime =
+            Runtime::new(RuntimeOptions::default()).expect("Could not create the runtime");
+        let module = runtime
+            .load_modules(&module, vec![])
+            .expect("Could not load module");
+
+        assert_eq!(
+            2,
+            runtime
+                .get_value::<usize>(Some(&module), "a")
+                .expect("Could not find global")
+        );
+        assert_eq!(
+            "test",
+            runtime
+                .get_value::<String>(Some(&module), "b")
+                .expect("Could not find export")
+        );
+        runtime
+            .get_value::<Undefined>(Some(&module), "c")
+            .expect_err("Could not detect null");
+        runtime
+            .get_value::<Undefined>(Some(&module), "d")
+            .expect_err("Could not detect undeclared");
+    }
+
+    #[test]
+    fn test_load_module() {
+        let mut runtime =
+            Runtime::new(RuntimeOptions::default()).expect("Could not create the runtime");
+        let module = Module::new(
+            "test.js",
+            "
+            export default () => 2;
+        ",
+        );
+        let module = runtime
+            .load_modules(&module, vec![])
+            .expect("Could not load module");
+        assert_ne!(0, module.id());
+
+        let mut runtime =
+            Runtime::new(RuntimeOptions::default()).expect("Could not create the runtime");
+        let module1 = Module::new(
+            "importme.js",
+            "
+            export const value = 2;
+        ",
+        );
+        let module2 = Module::new(
+            "test.js",
+            "
+            import { value } from './importme.js';
+            rustyscript.register_entrypoint(() => value);
+        ",
+        );
+        runtime
+            .load_module(&module1)
+            .expect("Could not load modules");
+        let module = runtime
+            .load_module(&module2)
+            .expect("Could not load modules");
+        let value: usize = runtime
+            .call_entrypoint(&module, json_args!())
+            .expect("Could not call exported fn");
+        assert_eq!(2, value);
+
+        let mut runtime = Runtime::new(RuntimeOptions {
+            timeout: Duration::from_millis(50),
+            ..Default::default()
+        })
+        .expect("Could not create the runtime");
+        let module = Module::new(
+            "test.js",
+            "
+            await new Promise(r => setTimeout(r, 2000));
+        ",
+        );
+        runtime
+            .load_modules(&module, vec![])
+            .expect_err("Did not interupt after timeout");
+    }
+
+    #[test]
+    fn test_load_modules() {
+        let mut runtime =
+            Runtime::new(RuntimeOptions::default()).expect("Could not create the runtime");
+        let module = Module::new(
+            "test.js",
+            "
+            rustyscript.register_entrypoint(() => 2);
+        ",
+        );
+        let module = runtime
+            .load_modules(&module, vec![])
+            .expect("Could not load module");
+        assert_ne!(0, module.id());
+
+        let mut runtime =
+            Runtime::new(RuntimeOptions::default()).expect("Could not create the runtime");
+        let module1 = Module::new(
+            "importme.js",
+            "
+            export const value = 2;
+        ",
+        );
+        let module2 = Module::new(
+            "test.js",
+            "
+            import { value } from './importme.js';
+            rustyscript.register_entrypoint(() => value);
+        ",
+        );
+        let module = runtime
+            .load_modules(&module2, vec![&module1])
+            .expect("Could not load modules");
+        let value: usize = runtime
+            .call_entrypoint(&module, json_args!())
+            .expect("Could not call exported fn");
+        assert_eq!(2, value);
+
+        let mut runtime = Runtime::new(RuntimeOptions {
+            timeout: Duration::from_millis(50),
+            ..Default::default()
+        })
+        .expect("Could not create the runtime");
+        let module = Module::new(
+            "test.js",
+            "
+            await new Promise(r => setTimeout(r, 5000));
+        ",
+        );
+        runtime
+            .load_modules(&module, vec![])
+            .expect_err("Did not interupt after timeout");
+    }
+
+    #[test]
+    fn test_call_entrypoint() {
+        let mut runtime =
+            Runtime::new(RuntimeOptions::default()).expect("Could not create the runtime");
+        let module = Module::new(
+            "test.js",
+            "
+            rustyscript.register_entrypoint(() => 2);
+        ",
+        );
+        let module = runtime
+            .load_modules(&module, vec![])
+            .expect("Could not load module");
+        let value: usize = runtime
+            .call_entrypoint(&module, json_args!())
+            .expect("Could not call registered fn");
+        assert_eq!(2, value);
+
+        let mut runtime = Runtime::new(RuntimeOptions {
+            default_entrypoint: Some("load".to_string()),
+            ..Default::default()
+        })
+        .expect("Could not create the runtime");
+        let module = Module::new(
+            "test.js",
+            "
+            export const load = () => 2;
+        ",
+        );
+        let module = runtime
+            .load_modules(&module, vec![])
+            .expect("Could not load module");
+        let value: usize = runtime
+            .call_entrypoint(&module, json_args!())
+            .expect("Could not call exported fn");
+        assert_eq!(2, value);
+
+        let mut runtime =
+            Runtime::new(RuntimeOptions::default()).expect("Could not create the runtime");
+        let module = Module::new(
+            "test.js",
+            "
+            export const load = () => 2;
+        ",
+        );
+        let module = runtime
+            .load_modules(&module, vec![])
+            .expect("Could not load module");
+        runtime
+            .call_entrypoint::<Undefined>(&module, json_args!())
+            .expect_err("Did not detect no entrypoint");
+    }
+
+    #[test]
+    fn test_execute_module() {
+        let module = Module::new(
+            "test.js",
+            "
+            rustyscript.register_entrypoint(() => 2);
+        ",
+        );
+        let value: usize =
+            Runtime::execute_module(&module, vec![], RuntimeOptions::default(), json_args!())
+                .expect("Could not exec module");
+        assert_eq!(2, value);
+
+        let module = Module::new(
+            "test.js",
+            "
+            function load() { return 2; }
+        ",
+        );
+        Runtime::execute_module::<Undefined>(
+            &module,
+            vec![],
+            RuntimeOptions::default(),
+            json_args!(),
+        )
+        .expect_err("Could not detect no entrypoint");
+    }
+
+    #[test]
+    fn call_function() {
+        let module = Module::new(
+            "test.js",
+            "
+            globalThis.fna = (i) => i;
+            export function fnb() { return 'test'; }
+            export const fnc = 2;
+            export const fne = () => {};
+        ",
+        );
+
+        let mut runtime =
+            Runtime::new(RuntimeOptions::default()).expect("Could not create the runtime");
+        let module = runtime
+            .load_modules(&module, vec![])
+            .expect("Could not load module");
+
+        let result: usize = runtime
+            .call_function(Some(&module), "fna", json_args!(2))
+            .expect("Could not call global");
+        assert_eq!(2, result);
+
+        let result: String = runtime
+            .call_function(Some(&module), "fnb", json_args!())
+            .expect("Could not call export");
+        assert_eq!("test", result);
+
+        runtime
+            .call_function::<Undefined>(Some(&module), "fnc", json_args!())
+            .expect_err("Did not detect non-function");
+        runtime
+            .call_function::<Undefined>(Some(&module), "fnd", json_args!())
+            .expect_err("Did not detect undefined");
+        runtime
+            .call_function::<Undefined>(Some(&module), "fne", json_args!())
+            .expect("Did not allow undefined return");
+    }
+
+    #[test]
+    fn test_heap_exhaustion_handled() {
+        let mut runtime = Runtime::new(RuntimeOptions {
+            max_heap_size: Some(100 * 1024 * 1024),
+            ..Default::default()
+        })
+        .expect("Could not create the runtime");
+        let module = Module::new(
+            "test.js",
+            "const largeArray = new Array(40 * 1024 * 1024).fill('a');",
+        );
+        runtime
+            .load_modules(&module, vec![])
+            .expect_err("Did not detect heap exhaustion");
+    }
+}