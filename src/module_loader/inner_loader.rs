#![allow(unused_imports)]
#![allow(deprecated)]
#![allow(dead_code)]
use crate::module_loader::{ClonableSource, ModuleCacheProvider};
use crate::traits::ToModuleSpecifier;
use crate::transpiler::{transpile, transpile_extension, ExtensionTranspilation};
use crate::utilities::to_io_err;
use crate::Error;
use deno_core::error::{AnyError, ModuleLoaderError};
use deno_core::futures::FutureExt;
use deno_core::url::ParseError;
use deno_core::{
    FastString, ModuleLoadResponse, ModuleSource, ModuleSourceCode, ModuleSpecifier, ModuleType,
};
use deno_error::JsErrorBox;
use std::cell::RefCell;
use std::path::PathBuf;
use std::rc::Rc;
use std::sync::{Arc, RwLock};
use std::{
    collections::{HashMap, HashSet},
    path::Path,
};

#[cfg(feature = "node_experimental")]
use crate::ext::node::resolvers::{RustyNpmPackageFolderResolver, RustyResolver};
#[cfg(feature = "node_experimental")]
use crate::ext::node::NodeCodeTranslator;
#[cfg(feature = "node_experimental")]
use deno_node::NodeResolver;
#[cfg(feature = "node_experimental")]
use node_resolver::InNpmPackageChecker;
#[cfg(feature = "node_experimental")]
use node_resolver::{NodeResolutionKind, ResolutionMode};

use super::ImportProvider;

/// Stores the source code and source ma#![allow(deprecated)]p for loaded modules
type SourceMapCache = HashMap<String, (String, Option<Vec<u8>>)>;

/// Options for the `RustyLoader` struct
/// Not for public use
#[derive(Default)]
pub struct LoaderOptions {
    /// An optional cache provider to manage module code caching
    pub cache_provider: Option<Box<dyn ModuleCacheProvider>>,

    /// A whitelist of module specifiers that are always allowed to be loaded from the filesystem
    pub fs_whitelist: HashSet<String>,

    /// A cache for source maps for loaded modules
    /// Used for error message generation
    pub source_map_cache: SourceMapCache,

    /// A resolver for node modules
    #[cfg(feature = "node_experimental")]
    pub node_resolver: Arc<RustyResolver>,

    /// An optional import provider to manage module resolution
    pub import_provider: Option<Box<dyn ImportProvider>>,

    /// A whitelist of custom schema prefixes that are allowed to be loaded
    pub schema_whlist: HashSet<String>,

    /// The current working directory for the loader
    pub cwd: PathBuf,
}

#[cfg(feature = "node_experimental")]
struct NodeProvider {
    rusty_resolver: Arc<RustyResolver>,
    node_resolver: Arc<
        NodeResolver<
            deno_resolver::npm::DenoInNpmPackageChecker,
            RustyNpmPackageFolderResolver,
            sys_traits::impls::RealSys,
        >,
    >,
    code_translator: Rc<NodeCodeTranslator>,
}
#[cfg(feature = "node_experimental")]
impl NodeProvider {
    pub fn new(resolver: Arc<RustyResolver>) -> Self {
        let node_resolver = resolver.node_resolver();
        let code_translator = Rc::new(resolver.code_translator(node_resolver.clone()));
        Self {
            rusty_resolver: resolver,
            node_resolver,
            code_translator,
        }
    }
}

/// Internal implementation of the module loader
/// Stores the cache provider, filesystem whitelist, and source map cache
/// Unlike the outer loader, this struture does not need to rely on inner mutability
///
/// Not for public use
pub struct InnerRustyLoader {
    cache_provider: Option<Box<dyn ModuleCacheProvider>>,
    fs_whlist: HashSet<String>,
    source_map_cache: SourceMapCache,
    import_provider: Option<Box<dyn ImportProvider>>,
    schema_whlist: HashSet<String>,
    cwd: PathBuf,

    #[cfg(feature = "node_experimental")]
    node: NodeProvider,
}

impl InnerRustyLoader {
    /// Creates a new instance of `InnerRustyLoader`
    /// An optional cache provider can be provided to manage module code caching, as well as an import provider to manage module resolution.
    pub fn new(options: LoaderOptions) -> Self {
        Self {
            cache_provider: options.cache_provider,
            fs_whlist: options.fs_whitelist,
            source_map_cache: options.source_map_cache,
            import_provider: options.import_provider,
            schema_whlist: options.schema_whlist,
            cwd: options.cwd,

            #[cfg(feature = "node_experimental")]
            node: NodeProvider::new(options.node_resolver),
        }
    }

    /// Sets the current working directory for the loader
    pub fn set_current_dir(&mut self, cwd: PathBuf) {
        self.cwd = cwd;
    }

    /// Adds a module specifier to the whitelist
    /// This allows the module to be loaded from the filesystem
    /// If they are included from rust first
    pub fn whitelist_add(&mut self, specifier: &str) {
        self.fs_whlist.insert(specifier.to_string());
    }

    /// Checks if a module specifier is in the whitelist
    /// Used to determine if a module can be loaded from the filesystem
    /// or not if `fs_import` is disabled
    pub fn whitelist_has(&self, specifier: &str) -> bool {
        self.fs_whlist.contains(specifier)
    }

    #[allow(clippy::unused_self)]
    pub fn transpile_extension(
        &self,
        specifier: &FastString,
        code: &FastString,
<<<<<<< HEAD
    ) -> Result<ExtensionTranspilation, deno_error::JsErrorBox> {
        let specifier = specifier
            .as_str()
            .to_module_specifier(&self.cwd)
            .map_err(|e| deno_error::JsErrorBox::generic(format!("Failed to transpile: {e}")))?;
=======
    ) -> Result<ExtensionTranspilation, JsErrorBox> {
        let specifier = specifier
            .as_str()
            .to_module_specifier(&self.cwd)
            .map_err(|e| JsErrorBox::from_err(to_io_err(e)))?;
>>>>>>> 58c198e5
        let code = code.as_str();
        transpile_extension(&specifier, code)
    }

    pub fn resolve(
        &mut self,
        specifier: &str,
        referrer: &str,
        kind: deno_core::ResolutionKind,
    ) -> Result<ModuleSpecifier, ModuleLoaderError> {
        #[cfg(feature = "node_experimental")]
        let referrer_specifier = referrer
            .to_module_specifier(&self.cwd)
            .map_err(|e| JsErrorBox::from_err(to_io_err(e)))?;

        //
        // Handle import aliasing for node imports
        #[cfg(feature = "node_experimental")]
        if let Some(alias) = self.handle_alias(specifier, referrer)? {
            return Ok(alias);
        }

        //
        // Handle built-in node modules
        #[cfg(feature = "node_experimental")]
        if is_builtin_node_module(specifier) {
            return self.load_npm(specifier, referrer);
        }

        //
        // Use node resolution if we're in an npm package
        #[cfg(feature = "node_experimental")]
        if referrer_specifier.scheme() == "file"
            && self.node.rusty_resolver.in_npm_package(&referrer_specifier)
        {
            return self.load_npm(specifier, referrer);
        }

        // Resolve the module specifier to an absolute URL
        let url = deno_core::resolve_import(specifier, referrer)?;

        // Check if the module is in the cache
        if self
            .cache_provider
            .as_ref()
            .is_some_and(|c| c.get(&url).is_some())
        {
            return Ok(url);
        }

        // Check if the import provider allows the import
        if let Some(import_provider) = &mut self.import_provider {
            let resolve_result = import_provider.resolve(&url, referrer, kind);
            if let Some(result) = resolve_result {
                return result;
            }
        }

        if referrer == "." {
            // Added from rust, add to the whitelist
            // so we can load it from the filesystem
            self.whitelist_add(url.as_str());
        }

        // We check permissions first
        match url.scheme() {
            // Remote fetch imports
            "https" | "http" => {
                #[cfg(not(feature = "url_import"))]
                return Err(JsErrorBox::from_err(Error::Runtime(format!(
                    "{specifier} imports are not allowed here"
                )))
                .into());
            }

            // Dynamic FS imports
            "file" =>
            {
                #[cfg(not(feature = "fs_import"))]
                if !self.whitelist_has(url.as_str()) {
                    return Err(JsErrorBox::from_err(Error::Runtime(format!(
                        "module {url} is not loaded"
                    )))
                    .into());
                }
            }

            _ if specifier.starts_with("ext:") => {
                // Extension import - allow
            }

            #[cfg(feature = "node_experimental")]
            _ if specifier.starts_with("npm:") || specifier.starts_with("node:") => {
                return self.load_npm(specifier, referrer);
            }

            _ if self.schema_whlist.iter().any(|s| specifier.starts_with(s)) => {
                // Custom schema whitelist import - allow
            }

            _ => {
                let error = Error::Runtime(format!("unsupported scheme: {}", url.scheme()));
                return Err(JsErrorBox::from_err(error).into());
            }
        }

        Ok(url)
    }

    pub fn load(
        inner: Rc<RefCell<Self>>,
        module_specifier: &ModuleSpecifier,
        maybe_referrer: Option<&ModuleSpecifier>,
        is_dyn_import: bool,
        requested_module_type: deno_core::RequestedModuleType,
    ) -> deno_core::ModuleLoadResponse {
        let module_specifier = module_specifier.clone();
        let maybe_referrer = maybe_referrer.cloned();

        // Check if the module is in the cache first
        if let Some(cache) = &inner.borrow().cache_provider {
            if let Some(source) = cache.get(&module_specifier) {
                return deno_core::ModuleLoadResponse::Sync(Ok(source));
            }
        }

        // Next check the import provider
        let provider_result = inner.borrow_mut().import_provider.as_mut().and_then(|p| {
            p.import(
                &module_specifier,
                maybe_referrer.as_ref(),
                is_dyn_import,
                requested_module_type,
            )
        });
        if let Some(result) = provider_result {
            return ModuleLoadResponse::Async(
                async move {
                    Self::handle_load(inner, module_specifier, |_, _| async move { result }).await
                }
                .boxed_local(),
            );
        }

        // We check permissions next
        match module_specifier.scheme() {
            // Remote fetch imports
            #[cfg(feature = "url_import")]
            "https" | "http" => ModuleLoadResponse::Async(
                async move { Self::handle_load(inner, module_specifier, Self::load_remote).await }
                    .boxed_local(),
            ),

            // FS imports
            "file" => ModuleLoadResponse::Async(
                async move { Self::handle_load(inner, module_specifier, Self::load_file).await }
                    .boxed_local(),
            ),

            // Default deny-all
<<<<<<< HEAD
            _ => ModuleLoadResponse::Sync(Err(deno_core::error::ModuleLoaderError::Core(
                deno_core::error::CoreError::Io(std::io::Error::new(
                    std::io::ErrorKind::PermissionDenied,
                    format!(
                        "{} imports are not allowed here: {}",
                        module_specifier.scheme(),
                        module_specifier.as_str()
                    ),
                )),
            ))),
=======
            x => {
                let error =
                    Error::Runtime(format!("unsupported scheme: {x} for {module_specifier}"));
                ModuleLoadResponse::Sync(Err(JsErrorBox::from_err(error).into()))
            }
>>>>>>> 58c198e5
        }
    }

    #[allow(unused_variables)]
    #[allow(clippy::unused_async)]
    pub async fn translate_cjs(
        inner: Rc<RefCell<Self>>,
        module_specifier: ModuleSpecifier,
        content: String,
    ) -> Result<String, Error> {
        #[cfg(not(feature = "node_experimental"))]
        {
            Ok(content)
        }

        #[cfg(feature = "node_experimental")]
        {
            let is_npm = inner
                .borrow()
                .node
                .rusty_resolver
                .in_npm_package(&module_specifier);
            if is_npm {
                let translator = inner.borrow().node.code_translator.clone();

                let source = translator
                    .translate_cjs_to_esm(
                        &module_specifier,
                        Some(std::borrow::Cow::Borrowed(&content)),
                    )
                    .await?
                    .into_owned();
                Ok(source)
            } else {
                Ok(content)
            }
        }
    }

    #[cfg(feature = "node_experimental")]
    fn handle_alias(
        &self,
        specifier: &str,
        referrer: &str,
    ) -> Result<Option<ModuleSpecifier>, ModuleLoaderError> {
        if specifier.starts_with('#') {
            let referrer = if deno_core::specifier_has_uri_scheme(referrer) {
                deno_core::resolve_url(referrer)?
            } else {
                referrer
                    .to_module_specifier(&self.cwd)
                    .map_err(JsErrorBox::from_err)?
            };

            let Ok(referrer_path) = referrer.to_file_path() else {
                return Ok(None);
            };

            let package = self
                .node
                .rusty_resolver
                .package_json_resolver()
                .get_closest_package_json(&referrer_path)
                .map_err(JsErrorBox::from_err)?;
            if let Some(package) = package {
                let url = self
                    .node
                    .node_resolver
                    .package_imports_resolve(
                        specifier,
                        Some(&node_resolver::UrlOrPathRef::from_url(&referrer)),
                        ResolutionMode::Import,
                        Some(&package),
                        node_resolver::REQUIRE_CONDITIONS,
                        NodeResolutionKind::Execution,
                    )
                    .map_err(JsErrorBox::from_err)?;

                let url = match url {
                    node_resolver::UrlOrPath::Url(url) => url,
                    node_resolver::UrlOrPath::Path(path) => {
                        let url = format!("file://{}", path.to_string_lossy());
                        deno_core::resolve_url(&url)?
                    }
                };

                return Ok(Some(url));
            }
        }

        Ok(None)
    }

    #[cfg(feature = "node_experimental")]
    fn load_npm(
        &self,
        specifier: &str,
        referrer: &str,
    ) -> Result<ModuleSpecifier, ModuleLoaderError> {
        let referrer = if deno_core::specifier_has_uri_scheme(referrer) {
            deno_core::resolve_url(referrer)?
        } else {
            referrer
                .to_module_specifier(&self.cwd)
                .map_err(JsErrorBox::from_err)?
        };

        // Strip the scheme from the specifier
        let (_, specifier) = specifier.split_once(':').unwrap_or(("", specifier));

        let resolution = self
            .node
            .node_resolver
            .resolve(
                specifier,
                &referrer,
                ResolutionMode::Import,
                NodeResolutionKind::Execution,
            )
            .map_err(JsErrorBox::from_err)?;
        let url = resolution.into_url().map_err(JsErrorBox::from_err)?;

        Ok(url)
    }

    #[allow(unused_variables)]
    async fn load_file(
        inner: Rc<RefCell<Self>>,
        module_specifier: ModuleSpecifier,
    ) -> Result<String, ModuleLoaderError> {
        let path = module_specifier.to_file_path().map_err(|()| {
            JsErrorBox::from_err(Error::Runtime(format!(
                "{module_specifier} is not a file path"
            )))
        })?;
        let content = tokio::fs::read_to_string(path).await?;
        let content = Self::translate_cjs(inner, module_specifier, content)
            .await
            .map_err(to_io_err)?;

        Ok(content)
    }

    #[cfg(feature = "url_import")]
    async fn load_remote(
        _: Rc<RefCell<Self>>,
        module_specifier: ModuleSpecifier,
    ) -> Result<String, ModuleLoaderError> {
        use crate::utilities::to_io_err;

        let response = reqwest::get(module_specifier).await.map_err(to_io_err)?;
        Ok(response.text().await.map_err(to_io_err)?)
    }

    /// Loads a module's source code from the cache or from the provided handler
    async fn handle_load<F, Fut>(
        inner: Rc<RefCell<Self>>,
        module_specifier: ModuleSpecifier,
        handler: F,
<<<<<<< HEAD
    ) -> Result<ModuleSource, deno_core::error::ModuleLoaderError>
=======
    ) -> Result<ModuleSource, ModuleLoaderError>
>>>>>>> 58c198e5
    where
        F: FnOnce(Rc<RefCell<Self>>, ModuleSpecifier) -> Fut,
        Fut: std::future::Future<Output = Result<String, ModuleLoaderError>>,
    {
        // Check if the module is in the cache first
        if let Some(Some(source)) = inner
            .borrow()
            .cache_provider
            .as_ref()
            .map(|p| p.get(&module_specifier))
        {
            return Ok(source);
        }

        //
        // Not in the cache, load the module from the handler
        //

        // Get the module type first
        let extension = Path::new(module_specifier.path())
            .extension()
            .unwrap_or_default();
        let module_type = if extension.eq_ignore_ascii_case("json") {
            ModuleType::Json
        } else {
            ModuleType::JavaScript
        };

        // Load the module code, and transpile it if necessary
<<<<<<< HEAD
        let code = handler(inner.clone(), module_specifier.clone())
            .await
            .map_err(|e| {
                deno_core::error::ModuleLoaderError::Core(deno_core::error::CoreError::Io(
                    std::io::Error::new(std::io::ErrorKind::Other, e.to_string()),
                ))
            })?;
        let (tcode, source_map) = transpile(&module_specifier, &code)?;
=======
        let code = handler(inner.clone(), module_specifier.clone()).await?;
        let (tcode, source_map) = transpile(&module_specifier, &code).map_err(to_io_err)?;
>>>>>>> 58c198e5

        // Create the module source
        let mut source = ModuleSource::new(
            module_type,
            ModuleSourceCode::String(tcode.into()),
            &module_specifier,
            None,
        );

        // Add the source to our source cache
        inner.borrow_mut().add_source_map(
            module_specifier.as_str(),
            code,
            source_map.map(|s| s.to_vec()),
        );

        // Cache the source if a cache provider is available
        // Could speed up loads on some future runtime
        if let Some(p) = &mut inner.borrow_mut().cache_provider {
            p.set(&module_specifier, source.clone(&module_specifier));
        }

        // Run import provider post-processing
        if let Some(import_provider) = &mut inner.borrow_mut().import_provider {
            source = import_provider
                .post_process(&module_specifier, source)
                .map_err(|e| {
                    deno_core::error::ModuleLoaderError::Core(deno_core::error::CoreError::Io(
                        std::io::Error::new(std::io::ErrorKind::Other, e.to_string()),
                    ))
                })?;
        }

        Ok(source)
    }

    /// Returns a reference to a file in the source map cache
    pub fn get_source_map(&self, filename: &str) -> Option<&(String, Option<Vec<u8>>)> {
        self.source_map_cache.get(filename)
    }

    /// Adds a source map to the cache
    pub fn add_source_map(&mut self, filename: &str, source: String, source_map: Option<Vec<u8>>) {
        self.source_map_cache
            .insert(filename.to_string(), (source, source_map));
    }
}

#[cfg(feature = "node_experimental")]
fn is_builtin_node_module(specifier: &str) -> bool {
    use node_resolver::IsBuiltInNodeModuleChecker;
    node_resolver::DenoIsBuiltInNodeModuleChecker.is_builtin_node_module(specifier)
}
<|MERGE_RESOLUTION|>--- conflicted
+++ resolved
@@ -1,601 +1,565 @@
-#![allow(unused_imports)]
-#![allow(deprecated)]
-#![allow(dead_code)]
-use crate::module_loader::{ClonableSource, ModuleCacheProvider};
-use crate::traits::ToModuleSpecifier;
-use crate::transpiler::{transpile, transpile_extension, ExtensionTranspilation};
-use crate::utilities::to_io_err;
-use crate::Error;
-use deno_core::error::{AnyError, ModuleLoaderError};
-use deno_core::futures::FutureExt;
-use deno_core::url::ParseError;
-use deno_core::{
-    FastString, ModuleLoadResponse, ModuleSource, ModuleSourceCode, ModuleSpecifier, ModuleType,
-};
-use deno_error::JsErrorBox;
-use std::cell::RefCell;
-use std::path::PathBuf;
-use std::rc::Rc;
-use std::sync::{Arc, RwLock};
-use std::{
-    collections::{HashMap, HashSet},
-    path::Path,
-};
-
-#[cfg(feature = "node_experimental")]
-use crate::ext::node::resolvers::{RustyNpmPackageFolderResolver, RustyResolver};
-#[cfg(feature = "node_experimental")]
-use crate::ext::node::NodeCodeTranslator;
-#[cfg(feature = "node_experimental")]
-use deno_node::NodeResolver;
-#[cfg(feature = "node_experimental")]
-use node_resolver::InNpmPackageChecker;
-#[cfg(feature = "node_experimental")]
-use node_resolver::{NodeResolutionKind, ResolutionMode};
-
-use super::ImportProvider;
-
-/// Stores the source code and source ma#![allow(deprecated)]p for loaded modules
-type SourceMapCache = HashMap<String, (String, Option<Vec<u8>>)>;
-
-/// Options for the `RustyLoader` struct
-/// Not for public use
-#[derive(Default)]
-pub struct LoaderOptions {
-    /// An optional cache provider to manage module code caching
-    pub cache_provider: Option<Box<dyn ModuleCacheProvider>>,
-
-    /// A whitelist of module specifiers that are always allowed to be loaded from the filesystem
-    pub fs_whitelist: HashSet<String>,
-
-    /// A cache for source maps for loaded modules
-    /// Used for error message generation
-    pub source_map_cache: SourceMapCache,
-
-    /// A resolver for node modules
-    #[cfg(feature = "node_experimental")]
-    pub node_resolver: Arc<RustyResolver>,
-
-    /// An optional import provider to manage module resolution
-    pub import_provider: Option<Box<dyn ImportProvider>>,
-
-    /// A whitelist of custom schema prefixes that are allowed to be loaded
-    pub schema_whlist: HashSet<String>,
-
-    /// The current working directory for the loader
-    pub cwd: PathBuf,
-}
-
-#[cfg(feature = "node_experimental")]
-struct NodeProvider {
-    rusty_resolver: Arc<RustyResolver>,
-    node_resolver: Arc<
-        NodeResolver<
-            deno_resolver::npm::DenoInNpmPackageChecker,
-            RustyNpmPackageFolderResolver,
-            sys_traits::impls::RealSys,
-        >,
-    >,
-    code_translator: Rc<NodeCodeTranslator>,
-}
-#[cfg(feature = "node_experimental")]
-impl NodeProvider {
-    pub fn new(resolver: Arc<RustyResolver>) -> Self {
-        let node_resolver = resolver.node_resolver();
-        let code_translator = Rc::new(resolver.code_translator(node_resolver.clone()));
-        Self {
-            rusty_resolver: resolver,
-            node_resolver,
-            code_translator,
-        }
-    }
-}
-
-/// Internal implementation of the module loader
-/// Stores the cache provider, filesystem whitelist, and source map cache
-/// Unlike the outer loader, this struture does not need to rely on inner mutability
-///
-/// Not for public use
-pub struct InnerRustyLoader {
-    cache_provider: Option<Box<dyn ModuleCacheProvider>>,
-    fs_whlist: HashSet<String>,
-    source_map_cache: SourceMapCache,
-    import_provider: Option<Box<dyn ImportProvider>>,
-    schema_whlist: HashSet<String>,
-    cwd: PathBuf,
-
-    #[cfg(feature = "node_experimental")]
-    node: NodeProvider,
-}
-
-impl InnerRustyLoader {
-    /// Creates a new instance of `InnerRustyLoader`
-    /// An optional cache provider can be provided to manage module code caching, as well as an import provider to manage module resolution.
-    pub fn new(options: LoaderOptions) -> Self {
-        Self {
-            cache_provider: options.cache_provider,
-            fs_whlist: options.fs_whitelist,
-            source_map_cache: options.source_map_cache,
-            import_provider: options.import_provider,
-            schema_whlist: options.schema_whlist,
-            cwd: options.cwd,
-
-            #[cfg(feature = "node_experimental")]
-            node: NodeProvider::new(options.node_resolver),
-        }
-    }
-
-    /// Sets the current working directory for the loader
-    pub fn set_current_dir(&mut self, cwd: PathBuf) {
-        self.cwd = cwd;
-    }
-
-    /// Adds a module specifier to the whitelist
-    /// This allows the module to be loaded from the filesystem
-    /// If they are included from rust first
-    pub fn whitelist_add(&mut self, specifier: &str) {
-        self.fs_whlist.insert(specifier.to_string());
-    }
-
-    /// Checks if a module specifier is in the whitelist
-    /// Used to determine if a module can be loaded from the filesystem
-    /// or not if `fs_import` is disabled
-    pub fn whitelist_has(&self, specifier: &str) -> bool {
-        self.fs_whlist.contains(specifier)
-    }
-
-    #[allow(clippy::unused_self)]
-    pub fn transpile_extension(
-        &self,
-        specifier: &FastString,
-        code: &FastString,
-<<<<<<< HEAD
-    ) -> Result<ExtensionTranspilation, deno_error::JsErrorBox> {
-        let specifier = specifier
-            .as_str()
-            .to_module_specifier(&self.cwd)
-            .map_err(|e| deno_error::JsErrorBox::generic(format!("Failed to transpile: {e}")))?;
-=======
-    ) -> Result<ExtensionTranspilation, JsErrorBox> {
-        let specifier = specifier
-            .as_str()
-            .to_module_specifier(&self.cwd)
-            .map_err(|e| JsErrorBox::from_err(to_io_err(e)))?;
->>>>>>> 58c198e5
-        let code = code.as_str();
-        transpile_extension(&specifier, code)
-    }
-
-    pub fn resolve(
-        &mut self,
-        specifier: &str,
-        referrer: &str,
-        kind: deno_core::ResolutionKind,
-    ) -> Result<ModuleSpecifier, ModuleLoaderError> {
-        #[cfg(feature = "node_experimental")]
-        let referrer_specifier = referrer
-            .to_module_specifier(&self.cwd)
-            .map_err(|e| JsErrorBox::from_err(to_io_err(e)))?;
-
-        //
-        // Handle import aliasing for node imports
-        #[cfg(feature = "node_experimental")]
-        if let Some(alias) = self.handle_alias(specifier, referrer)? {
-            return Ok(alias);
-        }
-
-        //
-        // Handle built-in node modules
-        #[cfg(feature = "node_experimental")]
-        if is_builtin_node_module(specifier) {
-            return self.load_npm(specifier, referrer);
-        }
-
-        //
-        // Use node resolution if we're in an npm package
-        #[cfg(feature = "node_experimental")]
-        if referrer_specifier.scheme() == "file"
-            && self.node.rusty_resolver.in_npm_package(&referrer_specifier)
-        {
-            return self.load_npm(specifier, referrer);
-        }
-
-        // Resolve the module specifier to an absolute URL
-        let url = deno_core::resolve_import(specifier, referrer)?;
-
-        // Check if the module is in the cache
-        if self
-            .cache_provider
-            .as_ref()
-            .is_some_and(|c| c.get(&url).is_some())
-        {
-            return Ok(url);
-        }
-
-        // Check if the import provider allows the import
-        if let Some(import_provider) = &mut self.import_provider {
-            let resolve_result = import_provider.resolve(&url, referrer, kind);
-            if let Some(result) = resolve_result {
-                return result;
-            }
-        }
-
-        if referrer == "." {
-            // Added from rust, add to the whitelist
-            // so we can load it from the filesystem
-            self.whitelist_add(url.as_str());
-        }
-
-        // We check permissions first
-        match url.scheme() {
-            // Remote fetch imports
-            "https" | "http" => {
-                #[cfg(not(feature = "url_import"))]
-                return Err(JsErrorBox::from_err(Error::Runtime(format!(
-                    "{specifier} imports are not allowed here"
-                )))
-                .into());
-            }
-
-            // Dynamic FS imports
-            "file" =>
-            {
-                #[cfg(not(feature = "fs_import"))]
-                if !self.whitelist_has(url.as_str()) {
-                    return Err(JsErrorBox::from_err(Error::Runtime(format!(
-                        "module {url} is not loaded"
-                    )))
-                    .into());
-                }
-            }
-
-            _ if specifier.starts_with("ext:") => {
-                // Extension import - allow
-            }
-
-            #[cfg(feature = "node_experimental")]
-            _ if specifier.starts_with("npm:") || specifier.starts_with("node:") => {
-                return self.load_npm(specifier, referrer);
-            }
-
-            _ if self.schema_whlist.iter().any(|s| specifier.starts_with(s)) => {
-                // Custom schema whitelist import - allow
-            }
-
-            _ => {
-                let error = Error::Runtime(format!("unsupported scheme: {}", url.scheme()));
-                return Err(JsErrorBox::from_err(error).into());
-            }
-        }
-
-        Ok(url)
-    }
-
-    pub fn load(
-        inner: Rc<RefCell<Self>>,
-        module_specifier: &ModuleSpecifier,
-        maybe_referrer: Option<&ModuleSpecifier>,
-        is_dyn_import: bool,
-        requested_module_type: deno_core::RequestedModuleType,
-    ) -> deno_core::ModuleLoadResponse {
-        let module_specifier = module_specifier.clone();
-        let maybe_referrer = maybe_referrer.cloned();
-
-        // Check if the module is in the cache first
-        if let Some(cache) = &inner.borrow().cache_provider {
-            if let Some(source) = cache.get(&module_specifier) {
-                return deno_core::ModuleLoadResponse::Sync(Ok(source));
-            }
-        }
-
-        // Next check the import provider
-        let provider_result = inner.borrow_mut().import_provider.as_mut().and_then(|p| {
-            p.import(
-                &module_specifier,
-                maybe_referrer.as_ref(),
-                is_dyn_import,
-                requested_module_type,
-            )
-        });
-        if let Some(result) = provider_result {
-            return ModuleLoadResponse::Async(
-                async move {
-                    Self::handle_load(inner, module_specifier, |_, _| async move { result }).await
-                }
-                .boxed_local(),
-            );
-        }
-
-        // We check permissions next
-        match module_specifier.scheme() {
-            // Remote fetch imports
-            #[cfg(feature = "url_import")]
-            "https" | "http" => ModuleLoadResponse::Async(
-                async move { Self::handle_load(inner, module_specifier, Self::load_remote).await }
-                    .boxed_local(),
-            ),
-
-            // FS imports
-            "file" => ModuleLoadResponse::Async(
-                async move { Self::handle_load(inner, module_specifier, Self::load_file).await }
-                    .boxed_local(),
-            ),
-
-            // Default deny-all
-<<<<<<< HEAD
-            _ => ModuleLoadResponse::Sync(Err(deno_core::error::ModuleLoaderError::Core(
-                deno_core::error::CoreError::Io(std::io::Error::new(
-                    std::io::ErrorKind::PermissionDenied,
-                    format!(
-                        "{} imports are not allowed here: {}",
-                        module_specifier.scheme(),
-                        module_specifier.as_str()
-                    ),
-                )),
-            ))),
-=======
-            x => {
-                let error =
-                    Error::Runtime(format!("unsupported scheme: {x} for {module_specifier}"));
-                ModuleLoadResponse::Sync(Err(JsErrorBox::from_err(error).into()))
-            }
->>>>>>> 58c198e5
-        }
-    }
-
-    #[allow(unused_variables)]
-    #[allow(clippy::unused_async)]
-    pub async fn translate_cjs(
-        inner: Rc<RefCell<Self>>,
-        module_specifier: ModuleSpecifier,
-        content: String,
-    ) -> Result<String, Error> {
-        #[cfg(not(feature = "node_experimental"))]
-        {
-            Ok(content)
-        }
-
-        #[cfg(feature = "node_experimental")]
-        {
-            let is_npm = inner
-                .borrow()
-                .node
-                .rusty_resolver
-                .in_npm_package(&module_specifier);
-            if is_npm {
-                let translator = inner.borrow().node.code_translator.clone();
-
-                let source = translator
-                    .translate_cjs_to_esm(
-                        &module_specifier,
-                        Some(std::borrow::Cow::Borrowed(&content)),
-                    )
-                    .await?
-                    .into_owned();
-                Ok(source)
-            } else {
-                Ok(content)
-            }
-        }
-    }
-
-    #[cfg(feature = "node_experimental")]
-    fn handle_alias(
-        &self,
-        specifier: &str,
-        referrer: &str,
-    ) -> Result<Option<ModuleSpecifier>, ModuleLoaderError> {
-        if specifier.starts_with('#') {
-            let referrer = if deno_core::specifier_has_uri_scheme(referrer) {
-                deno_core::resolve_url(referrer)?
-            } else {
-                referrer
-                    .to_module_specifier(&self.cwd)
-                    .map_err(JsErrorBox::from_err)?
-            };
-
-            let Ok(referrer_path) = referrer.to_file_path() else {
-                return Ok(None);
-            };
-
-            let package = self
-                .node
-                .rusty_resolver
-                .package_json_resolver()
-                .get_closest_package_json(&referrer_path)
-                .map_err(JsErrorBox::from_err)?;
-            if let Some(package) = package {
-                let url = self
-                    .node
-                    .node_resolver
-                    .package_imports_resolve(
-                        specifier,
-                        Some(&node_resolver::UrlOrPathRef::from_url(&referrer)),
-                        ResolutionMode::Import,
-                        Some(&package),
-                        node_resolver::REQUIRE_CONDITIONS,
-                        NodeResolutionKind::Execution,
-                    )
-                    .map_err(JsErrorBox::from_err)?;
-
-                let url = match url {
-                    node_resolver::UrlOrPath::Url(url) => url,
-                    node_resolver::UrlOrPath::Path(path) => {
-                        let url = format!("file://{}", path.to_string_lossy());
-                        deno_core::resolve_url(&url)?
-                    }
-                };
-
-                return Ok(Some(url));
-            }
-        }
-
-        Ok(None)
-    }
-
-    #[cfg(feature = "node_experimental")]
-    fn load_npm(
-        &self,
-        specifier: &str,
-        referrer: &str,
-    ) -> Result<ModuleSpecifier, ModuleLoaderError> {
-        let referrer = if deno_core::specifier_has_uri_scheme(referrer) {
-            deno_core::resolve_url(referrer)?
-        } else {
-            referrer
-                .to_module_specifier(&self.cwd)
-                .map_err(JsErrorBox::from_err)?
-        };
-
-        // Strip the scheme from the specifier
-        let (_, specifier) = specifier.split_once(':').unwrap_or(("", specifier));
-
-        let resolution = self
-            .node
-            .node_resolver
-            .resolve(
-                specifier,
-                &referrer,
-                ResolutionMode::Import,
-                NodeResolutionKind::Execution,
-            )
-            .map_err(JsErrorBox::from_err)?;
-        let url = resolution.into_url().map_err(JsErrorBox::from_err)?;
-
-        Ok(url)
-    }
-
-    #[allow(unused_variables)]
-    async fn load_file(
-        inner: Rc<RefCell<Self>>,
-        module_specifier: ModuleSpecifier,
-    ) -> Result<String, ModuleLoaderError> {
-        let path = module_specifier.to_file_path().map_err(|()| {
-            JsErrorBox::from_err(Error::Runtime(format!(
-                "{module_specifier} is not a file path"
-            )))
-        })?;
-        let content = tokio::fs::read_to_string(path).await?;
-        let content = Self::translate_cjs(inner, module_specifier, content)
-            .await
-            .map_err(to_io_err)?;
-
-        Ok(content)
-    }
-
-    #[cfg(feature = "url_import")]
-    async fn load_remote(
-        _: Rc<RefCell<Self>>,
-        module_specifier: ModuleSpecifier,
-    ) -> Result<String, ModuleLoaderError> {
-        use crate::utilities::to_io_err;
-
-        let response = reqwest::get(module_specifier).await.map_err(to_io_err)?;
-        Ok(response.text().await.map_err(to_io_err)?)
-    }
-
-    /// Loads a module's source code from the cache or from the provided handler
-    async fn handle_load<F, Fut>(
-        inner: Rc<RefCell<Self>>,
-        module_specifier: ModuleSpecifier,
-        handler: F,
-<<<<<<< HEAD
-    ) -> Result<ModuleSource, deno_core::error::ModuleLoaderError>
-=======
-    ) -> Result<ModuleSource, ModuleLoaderError>
->>>>>>> 58c198e5
-    where
-        F: FnOnce(Rc<RefCell<Self>>, ModuleSpecifier) -> Fut,
-        Fut: std::future::Future<Output = Result<String, ModuleLoaderError>>,
-    {
-        // Check if the module is in the cache first
-        if let Some(Some(source)) = inner
-            .borrow()
-            .cache_provider
-            .as_ref()
-            .map(|p| p.get(&module_specifier))
-        {
-            return Ok(source);
-        }
-
-        //
-        // Not in the cache, load the module from the handler
-        //
-
-        // Get the module type first
-        let extension = Path::new(module_specifier.path())
-            .extension()
-            .unwrap_or_default();
-        let module_type = if extension.eq_ignore_ascii_case("json") {
-            ModuleType::Json
-        } else {
-            ModuleType::JavaScript
-        };
-
-        // Load the module code, and transpile it if necessary
-<<<<<<< HEAD
-        let code = handler(inner.clone(), module_specifier.clone())
-            .await
-            .map_err(|e| {
-                deno_core::error::ModuleLoaderError::Core(deno_core::error::CoreError::Io(
-                    std::io::Error::new(std::io::ErrorKind::Other, e.to_string()),
-                ))
-            })?;
-        let (tcode, source_map) = transpile(&module_specifier, &code)?;
-=======
-        let code = handler(inner.clone(), module_specifier.clone()).await?;
-        let (tcode, source_map) = transpile(&module_specifier, &code).map_err(to_io_err)?;
->>>>>>> 58c198e5
-
-        // Create the module source
-        let mut source = ModuleSource::new(
-            module_type,
-            ModuleSourceCode::String(tcode.into()),
-            &module_specifier,
-            None,
-        );
-
-        // Add the source to our source cache
-        inner.borrow_mut().add_source_map(
-            module_specifier.as_str(),
-            code,
-            source_map.map(|s| s.to_vec()),
-        );
-
-        // Cache the source if a cache provider is available
-        // Could speed up loads on some future runtime
-        if let Some(p) = &mut inner.borrow_mut().cache_provider {
-            p.set(&module_specifier, source.clone(&module_specifier));
-        }
-
-        // Run import provider post-processing
-        if let Some(import_provider) = &mut inner.borrow_mut().import_provider {
-            source = import_provider
-                .post_process(&module_specifier, source)
-                .map_err(|e| {
-                    deno_core::error::ModuleLoaderError::Core(deno_core::error::CoreError::Io(
-                        std::io::Error::new(std::io::ErrorKind::Other, e.to_string()),
-                    ))
-                })?;
-        }
-
-        Ok(source)
-    }
-
-    /// Returns a reference to a file in the source map cache
-    pub fn get_source_map(&self, filename: &str) -> Option<&(String, Option<Vec<u8>>)> {
-        self.source_map_cache.get(filename)
-    }
-
-    /// Adds a source map to the cache
-    pub fn add_source_map(&mut self, filename: &str, source: String, source_map: Option<Vec<u8>>) {
-        self.source_map_cache
-            .insert(filename.to_string(), (source, source_map));
-    }
-}
-
-#[cfg(feature = "node_experimental")]
-fn is_builtin_node_module(specifier: &str) -> bool {
-    use node_resolver::IsBuiltInNodeModuleChecker;
-    node_resolver::DenoIsBuiltInNodeModuleChecker.is_builtin_node_module(specifier)
-}
+#![allow(unused_imports)]
+#![allow(deprecated)]
+#![allow(dead_code)]
+use crate::module_loader::{ClonableSource, ModuleCacheProvider};
+use crate::traits::ToModuleSpecifier;
+use crate::transpiler::{transpile, transpile_extension, ExtensionTranspilation};
+use crate::utilities::to_io_err;
+use crate::Error;
+use deno_core::error::{AnyError, ModuleLoaderError};
+use deno_core::futures::FutureExt;
+use deno_core::url::ParseError;
+use deno_core::{
+    FastString, ModuleLoadResponse, ModuleSource, ModuleSourceCode, ModuleSpecifier, ModuleType,
+};
+use deno_error::JsErrorBox;
+use std::cell::RefCell;
+use std::path::PathBuf;
+use std::rc::Rc;
+use std::sync::{Arc, RwLock};
+use std::{
+    collections::{HashMap, HashSet},
+    path::Path,
+};
+
+#[cfg(feature = "node_experimental")]
+use crate::ext::node::resolvers::{RustyNpmPackageFolderResolver, RustyResolver};
+#[cfg(feature = "node_experimental")]
+use crate::ext::node::NodeCodeTranslator;
+#[cfg(feature = "node_experimental")]
+use deno_node::NodeResolver;
+#[cfg(feature = "node_experimental")]
+use node_resolver::InNpmPackageChecker;
+#[cfg(feature = "node_experimental")]
+use node_resolver::{NodeResolutionKind, ResolutionMode};
+
+use super::ImportProvider;
+
+/// Stores the source code and source ma#![allow(deprecated)]p for loaded modules
+type SourceMapCache = HashMap<String, (String, Option<Vec<u8>>)>;
+
+/// Options for the `RustyLoader` struct
+/// Not for public use
+#[derive(Default)]
+pub struct LoaderOptions {
+    /// An optional cache provider to manage module code caching
+    pub cache_provider: Option<Box<dyn ModuleCacheProvider>>,
+
+    /// A whitelist of module specifiers that are always allowed to be loaded from the filesystem
+    pub fs_whitelist: HashSet<String>,
+
+    /// A cache for source maps for loaded modules
+    /// Used for error message generation
+    pub source_map_cache: SourceMapCache,
+
+    /// A resolver for node modules
+    #[cfg(feature = "node_experimental")]
+    pub node_resolver: Arc<RustyResolver>,
+
+    /// An optional import provider to manage module resolution
+    pub import_provider: Option<Box<dyn ImportProvider>>,
+
+    /// A whitelist of custom schema prefixes that are allowed to be loaded
+    pub schema_whlist: HashSet<String>,
+
+    /// The current working directory for the loader
+    pub cwd: PathBuf,
+}
+
+#[cfg(feature = "node_experimental")]
+struct NodeProvider {
+    rusty_resolver: Arc<RustyResolver>,
+    node_resolver: Arc<
+        NodeResolver<
+            deno_resolver::npm::DenoInNpmPackageChecker,
+            RustyNpmPackageFolderResolver,
+            sys_traits::impls::RealSys,
+        >,
+    >,
+    code_translator: Rc<NodeCodeTranslator>,
+}
+#[cfg(feature = "node_experimental")]
+impl NodeProvider {
+    pub fn new(resolver: Arc<RustyResolver>) -> Self {
+        let node_resolver = resolver.node_resolver();
+        let code_translator = Rc::new(resolver.code_translator(node_resolver.clone()));
+        Self {
+            rusty_resolver: resolver,
+            node_resolver,
+            code_translator,
+        }
+    }
+}
+
+/// Internal implementation of the module loader
+/// Stores the cache provider, filesystem whitelist, and source map cache
+/// Unlike the outer loader, this struture does not need to rely on inner mutability
+///
+/// Not for public use
+pub struct InnerRustyLoader {
+    cache_provider: Option<Box<dyn ModuleCacheProvider>>,
+    fs_whlist: HashSet<String>,
+    source_map_cache: SourceMapCache,
+    import_provider: Option<Box<dyn ImportProvider>>,
+    schema_whlist: HashSet<String>,
+    cwd: PathBuf,
+
+    #[cfg(feature = "node_experimental")]
+    node: NodeProvider,
+}
+
+impl InnerRustyLoader {
+    /// Creates a new instance of `InnerRustyLoader`
+    /// An optional cache provider can be provided to manage module code caching, as well as an import provider to manage module resolution.
+    pub fn new(options: LoaderOptions) -> Self {
+        Self {
+            cache_provider: options.cache_provider,
+            fs_whlist: options.fs_whitelist,
+            source_map_cache: options.source_map_cache,
+            import_provider: options.import_provider,
+            schema_whlist: options.schema_whlist,
+            cwd: options.cwd,
+
+            #[cfg(feature = "node_experimental")]
+            node: NodeProvider::new(options.node_resolver),
+        }
+    }
+
+    /// Sets the current working directory for the loader
+    pub fn set_current_dir(&mut self, cwd: PathBuf) {
+        self.cwd = cwd;
+    }
+
+    /// Adds a module specifier to the whitelist
+    /// This allows the module to be loaded from the filesystem
+    /// If they are included from rust first
+    pub fn whitelist_add(&mut self, specifier: &str) {
+        self.fs_whlist.insert(specifier.to_string());
+    }
+
+    /// Checks if a module specifier is in the whitelist
+    /// Used to determine if a module can be loaded from the filesystem
+    /// or not if `fs_import` is disabled
+    pub fn whitelist_has(&self, specifier: &str) -> bool {
+        self.fs_whlist.contains(specifier)
+    }
+
+    #[allow(clippy::unused_self)]
+    pub fn transpile_extension(
+        &self,
+        specifier: &FastString,
+        code: &FastString,
+    ) -> Result<ExtensionTranspilation, JsErrorBox> {
+        let specifier = specifier
+            .as_str()
+            .to_module_specifier(&self.cwd)
+            .map_err(|e| JsErrorBox::from_err(to_io_err(e)))?;
+        let code = code.as_str();
+        transpile_extension(&specifier, code)
+    }
+
+    pub fn resolve(
+        &mut self,
+        specifier: &str,
+        referrer: &str,
+        kind: deno_core::ResolutionKind,
+    ) -> Result<ModuleSpecifier, ModuleLoaderError> {
+        #[cfg(feature = "node_experimental")]
+        let referrer_specifier = referrer
+            .to_module_specifier(&self.cwd)
+            .map_err(|e| JsErrorBox::from_err(to_io_err(e)))?;
+
+        //
+        // Handle import aliasing for node imports
+        #[cfg(feature = "node_experimental")]
+        if let Some(alias) = self.handle_alias(specifier, referrer)? {
+            return Ok(alias);
+        }
+
+        //
+        // Handle built-in node modules
+        #[cfg(feature = "node_experimental")]
+        if is_builtin_node_module(specifier) {
+            return self.load_npm(specifier, referrer);
+        }
+
+        //
+        // Use node resolution if we're in an npm package
+        #[cfg(feature = "node_experimental")]
+        if referrer_specifier.scheme() == "file"
+            && self.node.rusty_resolver.in_npm_package(&referrer_specifier)
+        {
+            return self.load_npm(specifier, referrer);
+        }
+
+        // Resolve the module specifier to an absolute URL
+        let url = deno_core::resolve_import(specifier, referrer)?;
+
+        // Check if the module is in the cache
+        if self
+            .cache_provider
+            .as_ref()
+            .is_some_and(|c| c.get(&url).is_some())
+        {
+            return Ok(url);
+        }
+
+        // Check if the import provider allows the import
+        if let Some(import_provider) = &mut self.import_provider {
+            let resolve_result = import_provider.resolve(&url, referrer, kind);
+            if let Some(result) = resolve_result {
+                return result;
+            }
+        }
+
+        if referrer == "." {
+            // Added from rust, add to the whitelist
+            // so we can load it from the filesystem
+            self.whitelist_add(url.as_str());
+        }
+
+        // We check permissions first
+        match url.scheme() {
+            // Remote fetch imports
+            "https" | "http" => {
+                #[cfg(not(feature = "url_import"))]
+                return Err(JsErrorBox::from_err(Error::Runtime(format!(
+                    "{specifier} imports are not allowed here"
+                )))
+                .into());
+            }
+
+            // Dynamic FS imports
+            "file" =>
+            {
+                #[cfg(not(feature = "fs_import"))]
+                if !self.whitelist_has(url.as_str()) {
+                    return Err(JsErrorBox::from_err(Error::Runtime(format!(
+                        "module {url} is not loaded"
+                    )))
+                    .into());
+                }
+            }
+
+            _ if specifier.starts_with("ext:") => {
+                // Extension import - allow
+            }
+
+            #[cfg(feature = "node_experimental")]
+            _ if specifier.starts_with("npm:") || specifier.starts_with("node:") => {
+                return self.load_npm(specifier, referrer);
+            }
+
+            _ if self.schema_whlist.iter().any(|s| specifier.starts_with(s)) => {
+                // Custom schema whitelist import - allow
+            }
+
+            _ => {
+                let error = Error::Runtime(format!("unsupported scheme: {}", url.scheme()));
+                return Err(JsErrorBox::from_err(error).into());
+            }
+        }
+
+        Ok(url)
+    }
+
+    pub fn load(
+        inner: Rc<RefCell<Self>>,
+        module_specifier: &ModuleSpecifier,
+        maybe_referrer: Option<&ModuleSpecifier>,
+        is_dyn_import: bool,
+        requested_module_type: deno_core::RequestedModuleType,
+    ) -> deno_core::ModuleLoadResponse {
+        let module_specifier = module_specifier.clone();
+        let maybe_referrer = maybe_referrer.cloned();
+
+        // Check if the module is in the cache first
+        if let Some(cache) = &inner.borrow().cache_provider {
+            if let Some(source) = cache.get(&module_specifier) {
+                return deno_core::ModuleLoadResponse::Sync(Ok(source));
+            }
+        }
+
+        // Next check the import provider
+        let provider_result = inner.borrow_mut().import_provider.as_mut().and_then(|p| {
+            p.import(
+                &module_specifier,
+                maybe_referrer.as_ref(),
+                is_dyn_import,
+                requested_module_type,
+            )
+        });
+        if let Some(result) = provider_result {
+            return ModuleLoadResponse::Async(
+                async move {
+                    Self::handle_load(inner, module_specifier, |_, _| async move { result }).await
+                }
+                .boxed_local(),
+            );
+        }
+
+        // We check permissions next
+        match module_specifier.scheme() {
+            // Remote fetch imports
+            #[cfg(feature = "url_import")]
+            "https" | "http" => ModuleLoadResponse::Async(
+                async move { Self::handle_load(inner, module_specifier, Self::load_remote).await }
+                    .boxed_local(),
+            ),
+
+            // FS imports
+            "file" => ModuleLoadResponse::Async(
+                async move { Self::handle_load(inner, module_specifier, Self::load_file).await }
+                    .boxed_local(),
+            ),
+
+            // Default deny-all
+            x => {
+                let error =
+                    Error::Runtime(format!("unsupported scheme: {x} for {module_specifier}"));
+                ModuleLoadResponse::Sync(Err(JsErrorBox::from_err(error).into()))
+            }
+        }
+    }
+
+    #[allow(unused_variables)]
+    #[allow(clippy::unused_async)]
+    pub async fn translate_cjs(
+        inner: Rc<RefCell<Self>>,
+        module_specifier: ModuleSpecifier,
+        content: String,
+    ) -> Result<String, Error> {
+        #[cfg(not(feature = "node_experimental"))]
+        {
+            Ok(content)
+        }
+
+        #[cfg(feature = "node_experimental")]
+        {
+            let is_npm = inner
+                .borrow()
+                .node
+                .rusty_resolver
+                .in_npm_package(&module_specifier);
+            if is_npm {
+                let translator = inner.borrow().node.code_translator.clone();
+
+                let source = translator
+                    .translate_cjs_to_esm(
+                        &module_specifier,
+                        Some(std::borrow::Cow::Borrowed(&content)),
+                    )
+                    .await?
+                    .into_owned();
+                Ok(source)
+            } else {
+                Ok(content)
+            }
+        }
+    }
+
+    #[cfg(feature = "node_experimental")]
+    fn handle_alias(
+        &self,
+        specifier: &str,
+        referrer: &str,
+    ) -> Result<Option<ModuleSpecifier>, ModuleLoaderError> {
+        if specifier.starts_with('#') {
+            let referrer = if deno_core::specifier_has_uri_scheme(referrer) {
+                deno_core::resolve_url(referrer)?
+            } else {
+                referrer
+                    .to_module_specifier(&self.cwd)
+                    .map_err(JsErrorBox::from_err)?
+            };
+
+            let Ok(referrer_path) = referrer.to_file_path() else {
+                return Ok(None);
+            };
+
+            let package = self
+                .node
+                .rusty_resolver
+                .package_json_resolver()
+                .get_closest_package_json(&referrer_path)
+                .map_err(JsErrorBox::from_err)?;
+            if let Some(package) = package {
+                let url = self
+                    .node
+                    .node_resolver
+                    .package_imports_resolve(
+                        specifier,
+                        Some(&node_resolver::UrlOrPathRef::from_url(&referrer)),
+                        ResolutionMode::Import,
+                        Some(&package),
+                        node_resolver::REQUIRE_CONDITIONS,
+                        NodeResolutionKind::Execution,
+                    )
+                    .map_err(JsErrorBox::from_err)?;
+
+                let url = match url {
+                    node_resolver::UrlOrPath::Url(url) => url,
+                    node_resolver::UrlOrPath::Path(path) => {
+                        let url = format!("file://{}", path.to_string_lossy());
+                        deno_core::resolve_url(&url)?
+                    }
+                };
+
+                return Ok(Some(url));
+            }
+        }
+
+        Ok(None)
+    }
+
+    #[cfg(feature = "node_experimental")]
+    fn load_npm(
+        &self,
+        specifier: &str,
+        referrer: &str,
+    ) -> Result<ModuleSpecifier, ModuleLoaderError> {
+        let referrer = if deno_core::specifier_has_uri_scheme(referrer) {
+            deno_core::resolve_url(referrer)?
+        } else {
+            referrer
+                .to_module_specifier(&self.cwd)
+                .map_err(JsErrorBox::from_err)?
+        };
+
+        // Strip the scheme from the specifier
+        let (_, specifier) = specifier.split_once(':').unwrap_or(("", specifier));
+
+        let resolution = self
+            .node
+            .node_resolver
+            .resolve(
+                specifier,
+                &referrer,
+                ResolutionMode::Import,
+                NodeResolutionKind::Execution,
+            )
+            .map_err(JsErrorBox::from_err)?;
+        let url = resolution.into_url().map_err(JsErrorBox::from_err)?;
+
+        Ok(url)
+    }
+
+    #[allow(unused_variables)]
+    async fn load_file(
+        inner: Rc<RefCell<Self>>,
+        module_specifier: ModuleSpecifier,
+    ) -> Result<String, ModuleLoaderError> {
+        let path = module_specifier.to_file_path().map_err(|()| {
+            JsErrorBox::from_err(Error::Runtime(format!(
+                "{module_specifier} is not a file path"
+            )))
+        })?;
+        let content = tokio::fs::read_to_string(path).await?;
+        let content = Self::translate_cjs(inner, module_specifier, content)
+            .await
+            .map_err(to_io_err)?;
+
+        Ok(content)
+    }
+
+    #[cfg(feature = "url_import")]
+    async fn load_remote(
+        _: Rc<RefCell<Self>>,
+        module_specifier: ModuleSpecifier,
+    ) -> Result<String, ModuleLoaderError> {
+        use crate::utilities::to_io_err;
+
+        let response = reqwest::get(module_specifier).await.map_err(to_io_err)?;
+        Ok(response.text().await.map_err(to_io_err)?)
+    }
+
+    /// Loads a module's source code from the cache or from the provided handler
+    async fn handle_load<F, Fut>(
+        inner: Rc<RefCell<Self>>,
+        module_specifier: ModuleSpecifier,
+        handler: F,
+    ) -> Result<ModuleSource, ModuleLoaderError>
+    where
+        F: FnOnce(Rc<RefCell<Self>>, ModuleSpecifier) -> Fut,
+        Fut: std::future::Future<Output = Result<String, ModuleLoaderError>>,
+    {
+        // Check if the module is in the cache first
+        if let Some(Some(source)) = inner
+            .borrow()
+            .cache_provider
+            .as_ref()
+            .map(|p| p.get(&module_specifier))
+        {
+            return Ok(source);
+        }
+
+        //
+        // Not in the cache, load the module from the handler
+        //
+
+        // Get the module type first
+        let extension = Path::new(module_specifier.path())
+            .extension()
+            .unwrap_or_default();
+        let module_type = if extension.eq_ignore_ascii_case("json") {
+            ModuleType::Json
+        } else {
+            ModuleType::JavaScript
+        };
+
+        // Load the module code, and transpile it if necessary
+        let code = handler(inner.clone(), module_specifier.clone()).await?;
+        let (tcode, source_map) = transpile(&module_specifier, &code).map_err(to_io_err)?;
+
+        // Create the module source
+        let mut source = ModuleSource::new(
+            module_type,
+            ModuleSourceCode::String(tcode.into()),
+            &module_specifier,
+            None,
+        );
+
+        // Add the source to our source cache
+        inner.borrow_mut().add_source_map(
+            module_specifier.as_str(),
+            code,
+            source_map.map(|s| s.to_vec()),
+        );
+
+        // Cache the source if a cache provider is available
+        // Could speed up loads on some future runtime
+        if let Some(p) = &mut inner.borrow_mut().cache_provider {
+            p.set(&module_specifier, source.clone(&module_specifier));
+        }
+
+        // Run import provider post-processing
+        if let Some(import_provider) = &mut inner.borrow_mut().import_provider {
+            source = import_provider
+                .post_process(&module_specifier, source)
+                .map_err(|e| {
+                    deno_core::error::ModuleLoaderError::Core(deno_core::error::CoreError::Io(
+                        std::io::Error::new(std::io::ErrorKind::Other, e.to_string()),
+                    ))
+                })?;
+        }
+
+        Ok(source)
+    }
+
+    /// Returns a reference to a file in the source map cache
+    pub fn get_source_map(&self, filename: &str) -> Option<&(String, Option<Vec<u8>>)> {
+        self.source_map_cache.get(filename)
+    }
+
+    /// Adds a source map to the cache
+    pub fn add_source_map(&mut self, filename: &str, source: String, source_map: Option<Vec<u8>>) {
+        self.source_map_cache
+            .insert(filename.to_string(), (source, source_map));
+    }
+}
+
+#[cfg(feature = "node_experimental")]
+fn is_builtin_node_module(specifier: &str) -> bool {
+    use node_resolver::IsBuiltInNodeModuleChecker;
+    node_resolver::DenoIsBuiltInNodeModuleChecker.is_builtin_node_module(specifier)
+}