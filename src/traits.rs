--- conflicted
+++ resolved
@@ -1,64 +1,58 @@
-use crate::Error;
-use deno_core::v8::{self, HandleScope};
-use deno_core::ModuleSpecifier;
-use deno_path_util::PathToUrlError;
-use std::path::Path;
-
-/// Converts a string representing a relative or absolute path into a
-/// `ModuleSpecifier`. A relative path is considered relative to the passed
-/// `current_dir`.
-///
-/// This is a patch for the str only `deno_core` provided version
-fn resolve_path(
-    path_str: impl AsRef<Path>,
-    current_dir: &Path,
-) -> Result<ModuleSpecifier, PathToUrlError> {
-    let path = current_dir.join(path_str);
-    let path = deno_core::normalize_path(path);
-<<<<<<< HEAD
-
-    deno_path_util::url_from_file_path(&path)
-=======
-    deno_core::url::Url::from_file_path(&path).map_err(|()| {
-        deno_core::ModuleResolutionError::InvalidUrl(
-            deno_core::url::ParseError::RelativeUrlWithoutBase,
-        )
-    })
->>>>>>> 58c198e5
-}
-
-pub trait ToModuleSpecifier {
-    fn to_module_specifier(&self, base: &Path) -> Result<ModuleSpecifier, Error>;
-}
-
-impl<T: AsRef<Path>> ToModuleSpecifier for T {
-    fn to_module_specifier(&self, base: &Path) -> Result<ModuleSpecifier, Error> {
-        resolve_path(self, base).map_err(|e| Error::ModuleNotFound(e.to_string()))
-    }
-}
-
-pub trait ToV8String {
-    fn to_v8_string<'a>(
-        &self,
-        scope: &mut HandleScope<'a>,
-    ) -> Result<v8::Local<'a, v8::String>, Error>;
-}
-
-impl ToV8String for str {
-    fn to_v8_string<'a>(
-        &self,
-        scope: &mut HandleScope<'a>,
-    ) -> Result<v8::Local<'a, v8::String>, Error> {
-        v8::String::new(scope, self).ok_or(Error::V8Encoding(self.to_string()))
-    }
-}
-
-pub trait ToDefinedValue<T> {
-    fn if_defined(&self) -> Option<T>;
-}
-
-impl<'a> ToDefinedValue<v8::Local<'a, v8::Value>> for Option<v8::Local<'a, v8::Value>> {
-    fn if_defined(&self) -> Option<v8::Local<'a, v8::Value>> {
-        self.filter(|v| !v.is_undefined())
-    }
-}
+use crate::Error;
+use deno_core::v8::{self, HandleScope};
+use deno_core::ModuleSpecifier;
+use std::path::Path;
+
+/// Converts a string representing a relative or absolute path into a
+/// `ModuleSpecifier`. A relative path is considered relative to the passed
+/// `current_dir`.
+///
+/// This is a patch for the str only `deno_core` provided version
+fn resolve_path(
+    path_str: impl AsRef<Path>,
+    current_dir: &Path,
+) -> Result<ModuleSpecifier, deno_core::ModuleResolutionError> {
+    let path = current_dir.join(path_str);
+    let path = deno_core::normalize_path(path);
+    deno_core::url::Url::from_file_path(&path).map_err(|()| {
+        deno_core::ModuleResolutionError::InvalidUrl(
+            deno_core::url::ParseError::RelativeUrlWithoutBase,
+        )
+    })
+}
+
+pub trait ToModuleSpecifier {
+    fn to_module_specifier(&self, base: &Path) -> Result<ModuleSpecifier, Error>;
+}
+
+impl<T: AsRef<Path>> ToModuleSpecifier for T {
+    fn to_module_specifier(&self, base: &Path) -> Result<ModuleSpecifier, Error> {
+        Ok(resolve_path(self, base)?)
+    }
+}
+
+pub trait ToV8String {
+    fn to_v8_string<'a>(
+        &self,
+        scope: &mut HandleScope<'a>,
+    ) -> Result<v8::Local<'a, v8::String>, Error>;
+}
+
+impl ToV8String for str {
+    fn to_v8_string<'a>(
+        &self,
+        scope: &mut HandleScope<'a>,
+    ) -> Result<v8::Local<'a, v8::String>, Error> {
+        v8::String::new(scope, self).ok_or(Error::V8Encoding(self.to_string()))
+    }
+}
+
+pub trait ToDefinedValue<T> {
+    fn if_defined(&self) -> Option<T>;
+}
+
+impl<'a> ToDefinedValue<v8::Local<'a, v8::Value>> for Option<v8::Local<'a, v8::Value>> {
+    fn if_defined(&self) -> Option<v8::Local<'a, v8::Value>> {
+        self.filter(|v| !v.is_undefined())
+    }
+}