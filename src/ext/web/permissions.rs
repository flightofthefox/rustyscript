--- conflicted
+++ resolved
@@ -1,774 +1,660 @@
-<<<<<<< HEAD
-=======
-use deno_permissions::{PathResolveError, PermissionCheckError};
->>>>>>> 3b05e9a8
-use std::{
-    borrow::Cow,
-    collections::HashSet,
-    path::{Path, PathBuf},
-    sync::{Arc, RwLock},
-};
-
-<<<<<<< HEAD
-use deno_permissions::{PermissionCheckError, PermissionDeniedError};
-=======
-/// Wrapper error for deno permissions checks
-/// This will resolve to `PermissionCheckError::PermissionDeniedError`
-/// This type is needed since `deno_permissions` does not expose any way to
-/// externally create a `PermissionCheckError`
-pub struct PermissionDenied {
-    pub access: String,
-    pub name: &'static str,
-}
-impl PermissionDenied {
-    pub fn new(access: impl ToString, reason: &'static str) -> Self {
-        Self {
-            access: access.to_string(),
-            name: reason,
-        }
-    }
-
-    pub fn oops<T>(access: impl ToString) -> Result<T, Self> {
-        Err(Self::new(access, "Not Allowed"))
-    }
-}
-
-// Nonsense error for now
-impl From<PermissionDenied> for PermissionCheckError {
-    fn from(e: PermissionDenied) -> Self {
-        PermissionCheckError::PathResolve(PathResolveError::EmptyPath)
-    }
-}
->>>>>>> 3b05e9a8
-
-/// The default permissions manager for the web related extensions
-/// Allows all operations
-#[derive(Debug, Clone, Copy, Default)]
-pub struct DefaultWebPermissions;
-impl WebPermissions for DefaultWebPermissions {
-    fn allow_hrtime(&self) -> bool {
-        true
-    }
-
-    fn check_url(&self, url: &deno_core::url::Url, api_name: &str) -> Result<(), PermissionDenied> {
-        Ok(())
-    }
-
-    fn check_open<'a>(
-        &self,
-        resolved: bool,
-        read: bool,
-        write: bool,
-        path: &'a Path,
-        api_name: &str,
-    ) -> Option<std::borrow::Cow<'a, Path>> {
-        Some(Cow::Borrowed(path))
-    }
-
-    fn check_read<'a>(
-        &self,
-        p: &'a Path,
-        api_name: Option<&str>,
-    ) -> Result<Cow<'a, Path>, PermissionDenied> {
-        Ok(Cow::Borrowed(p))
-    }
-
-    fn check_read_all(&self, api_name: Option<&str>) -> Result<(), PermissionDenied> {
-        Ok(())
-    }
-
-    fn check_read_blind(
-        &self,
-        p: &Path,
-        display: &str,
-        api_name: &str,
-    ) -> Result<(), PermissionDenied> {
-        Ok(())
-    }
-
-    fn check_write<'a>(
-        &self,
-        p: &'a Path,
-        api_name: Option<&str>,
-    ) -> Result<Cow<'a, Path>, PermissionDenied> {
-        Ok(Cow::Borrowed(p))
-    }
-
-    fn check_write_all(&self, api_name: &str) -> Result<(), PermissionDenied> {
-        Ok(())
-    }
-
-    fn check_write_blind(
-        &self,
-        p: &Path,
-        display: &str,
-        api_name: &str,
-    ) -> Result<(), PermissionDenied> {
-        Ok(())
-    }
-
-    fn check_write_partial(
-        &self,
-        path: &str,
-        api_name: &str,
-    ) -> Result<std::path::PathBuf, PermissionDenied> {
-        Ok(PathBuf::from(path))
-    }
-
-    fn check_host(
-        &self,
-        host: &str,
-        port: Option<u16>,
-        api_name: &str,
-    ) -> Result<(), PermissionDenied> {
-        Ok(())
-    }
-
-    fn check_sys(
-        &self,
-        kind: SystemsPermissionKind,
-        api_name: &str,
-    ) -> Result<(), PermissionDenied> {
-        Ok(())
-    }
-
-    fn check_env(&self, var: &str) -> Result<(), PermissionDenied> {
-        Ok(())
-    }
-
-    fn check_exec(&self) -> Result<(), PermissionDenied> {
-        Ok(())
-    }
-}
-
-// Inner container for the allowlist permission set
-#[derive(Clone, Default, Debug)]
-#[allow(clippy::struct_excessive_bools)]
-struct AllowlistWebPermissionsSet {
-    pub hrtime: bool,
-    pub exec: bool,
-    pub read_all: bool,
-    pub write_all: bool,
-    pub url: HashSet<String>,
-    pub openr_paths: HashSet<String>,
-    pub openw_paths: HashSet<String>,
-    pub envs: HashSet<String>,
-    pub sys: HashSet<SystemsPermissionKind>,
-    pub read_paths: HashSet<String>,
-    pub write_paths: HashSet<String>,
-    pub hosts: HashSet<String>,
-}
-
-/// Permissions manager for the web related extensions
-/// Allows only operations that are explicitly enabled
-/// Uses interior mutability to allow changing the permissions at runtime
-#[derive(Clone, Default, Debug)]
-pub struct AllowlistWebPermissions(Arc<RwLock<AllowlistWebPermissionsSet>>);
-impl AllowlistWebPermissions {
-    /// Create a new instance with nothing allowed by default
-    #[must_use]
-    pub fn new() -> Self {
-        Self(Arc::new(RwLock::new(AllowlistWebPermissionsSet::default())))
-    }
-
-    fn borrow(&self) -> std::sync::RwLockReadGuard<AllowlistWebPermissionsSet> {
-        self.0.read().expect("Could not lock permissions")
-    }
-
-    fn borrow_mut(&self) -> std::sync::RwLockWriteGuard<AllowlistWebPermissionsSet> {
-        self.0.write().expect("Could not lock permissions")
-    }
-
-    /// Set the `hrtime` permission
-    /// If true, timers will be allowed to use high resolution time
-    pub fn set_hrtime(&self, value: bool) {
-        self.borrow_mut().hrtime = value;
-    }
-
-    /// Set the `exec` permission
-    /// If true, FFI execution will be allowed
-    pub fn set_exec(&self, value: bool) {
-        self.borrow_mut().exec = value;
-    }
-
-    /// Set the `read_all` permission
-    /// If false all reads will be denied
-    pub fn set_read_all(&self, value: bool) {
-        self.borrow_mut().read_all = value;
-    }
-
-    /// Set the `write_all` permission
-    /// If false all writes will be denied
-    pub fn set_write_all(&self, value: bool) {
-        self.borrow_mut().write_all = value;
-    }
-
-    /// Whitelist a path for opening
-    /// If `read` is true, the path will be allowed to be opened for reading
-    /// If `write` is true, the path will be allowed to be opened for writing
-    pub fn allow_open(&self, path: &str, read: bool, write: bool) {
-        if read {
-            self.borrow_mut().openr_paths.insert(path.to_string());
-        }
-        if write {
-            self.borrow_mut().openw_paths.insert(path.to_string());
-        }
-    }
-
-    /// Whitelist a URL
-    pub fn allow_url(&self, url: &str) {
-        self.borrow_mut().url.insert(url.to_string());
-    }
-
-    /// Blacklist a URL
-    pub fn deny_url(&self, url: &str) {
-        self.borrow_mut().url.remove(url);
-    }
-
-    /// Whitelist a path for reading
-    pub fn allow_read(&self, path: &str) {
-        self.borrow_mut().read_paths.insert(path.to_string());
-    }
-
-    /// Blacklist a path for reading
-    pub fn deny_read(&self, path: &str) {
-        self.borrow_mut().read_paths.remove(path);
-    }
-
-    /// Whitelist a path for writing
-    pub fn allow_write(&self, path: &str) {
-        self.borrow_mut().write_paths.insert(path.to_string());
-    }
-
-    /// Blacklist a path for writing
-    pub fn deny_write(&self, path: &str) {
-        self.borrow_mut().write_paths.remove(path);
-    }
-
-    /// Whitelist a host
-    pub fn allow_host(&self, host: &str) {
-        self.borrow_mut().hosts.insert(host.to_string());
-    }
-
-    /// Blacklist a host
-    pub fn deny_host(&self, host: &str) {
-        self.borrow_mut().hosts.remove(host);
-    }
-
-    /// Whitelist an environment variable
-    pub fn allow_env(&self, var: &str) {
-        self.borrow_mut().envs.insert(var.to_string());
-    }
-
-    /// Blacklist an environment variable
-    pub fn deny_env(&self, var: &str) {
-        self.borrow_mut().envs.remove(var);
-    }
-
-    /// Whitelist a system operation
-    pub fn allow_sys(&self, kind: SystemsPermissionKind) {
-        self.borrow_mut().sys.insert(kind);
-    }
-
-    /// Blacklist a system operation
-    pub fn deny_sys(&self, kind: SystemsPermissionKind) {
-        self.borrow_mut().sys.remove(&kind);
-    }
-}
-impl WebPermissions for AllowlistWebPermissions {
-    fn allow_hrtime(&self) -> bool {
-        self.borrow().hrtime
-    }
-
-    fn check_host(
-        &self,
-        host: &str,
-        port: Option<u16>,
-        api_name: &str,
-<<<<<<< HEAD
-    ) -> Result<(), PermissionCheckError> {
-        if self.0.borrow().hosts.contains(host) {
-            Ok(())
-        } else {
-            Err(PermissionDeniedError {
-                access: host.to_string(),
-                name: "check_host",
-            }
-            .into())
-        }
-    }
-
-    fn check_url(
-        &self,
-        url: &deno_core::url::Url,
-        api_name: &str,
-    ) -> std::result::Result<(), PermissionCheckError> {
-        if self.0.borrow().url.contains(url.as_str()) {
-            Ok(())
-        } else {
-            Err(PermissionDeniedError {
-                access: url.to_string(),
-                name: "check_url",
-            }
-            .into())
-=======
-    ) -> Result<(), PermissionDenied> {
-        if self.borrow().hosts.contains(host) {
-            Ok(())
-        } else {
-            PermissionDenied::oops(host)?
-        }
-    }
-
-    fn check_url(&self, url: &deno_core::url::Url, api_name: &str) -> Result<(), PermissionDenied> {
-        if self.borrow().url.contains(url.as_str()) {
-            Ok(())
-        } else {
-            PermissionDenied::oops(url)?
->>>>>>> 3b05e9a8
-        }
-    }
-
-    fn check_read<'a>(
-        &self,
-        p: &'a Path,
-<<<<<<< HEAD
-        api_name: &str,
-    ) -> Result<Cow<'a, Path>, PermissionCheckError> {
-        if self.0.borrow().read_paths.contains(p.to_str().unwrap()) {
-            Ok(Cow::Borrowed(p))
-        } else {
-            Err(PermissionDeniedError {
-                access: p.display().to_string(),
-                name: "check_read",
-            }
-            .into())
-=======
-        api_name: Option<&str>,
-    ) -> Result<Cow<'a, Path>, PermissionDenied> {
-        let inst = self.borrow();
-        if inst.read_all && inst.read_paths.contains(p.to_str().unwrap()) {
-            Ok(Cow::Borrowed(p))
-        } else {
-            PermissionDenied::oops(p.display())?
->>>>>>> 3b05e9a8
-        }
-    }
-
-    fn check_write<'a>(
-        &self,
-        p: &'a Path,
-<<<<<<< HEAD
-        api_name: &str,
-    ) -> Result<Cow<'a, Path>, PermissionCheckError> {
-        if self.0.borrow().write_paths.contains(p.to_str().unwrap()) {
-            Ok(Cow::Borrowed(p))
-        } else {
-            Err(PermissionDeniedError {
-                access: p.display().to_string(),
-                name: "check_write",
-            }
-            .into())
-=======
-        api_name: Option<&str>,
-    ) -> Result<Cow<'a, Path>, PermissionDenied> {
-        let inst = self.borrow();
-        if inst.write_all && inst.write_paths.contains(p.to_str().unwrap()) {
-            Ok(Cow::Borrowed(p))
-        } else {
-            PermissionDenied::oops(p.display())?
-        }
-    }
-
-    fn check_open<'a>(
-        &self,
-        resolved: bool,
-        read: bool,
-        write: bool,
-        path: &'a Path,
-        api_name: &str,
-    ) -> Option<std::borrow::Cow<'a, Path>> {
-        let path = path.to_str().unwrap();
-        if read && !self.borrow().openr_paths.contains(path) {
-            return None;
-        }
-        if write && !self.borrow().openw_paths.contains(path) {
-            return None;
-        }
-        Some(Cow::Borrowed(path.as_ref()))
-    }
-
-    fn check_read_all(&self, api_name: Option<&str>) -> Result<(), PermissionDenied> {
-        if self.borrow().read_all {
-            Ok(())
-        } else {
-            PermissionDenied::oops("read_all")?
-        }
-    }
-
-    fn check_read_blind(
-        &self,
-        p: &Path,
-        display: &str,
-        api_name: &str,
-    ) -> Result<(), PermissionDenied> {
-        if !self.borrow().read_all {
-            return PermissionDenied::oops("read_all")?;
-        }
-        self.check_read(p, Some(api_name))?;
-        Ok(())
-    }
-
-    fn check_write_all(&self, api_name: &str) -> Result<(), PermissionDenied> {
-        if self.borrow().write_all {
-            Ok(())
-        } else {
-            PermissionDenied::oops("write_all")?
-        }
-    }
-
-    fn check_write_blind(
-        &self,
-        path: &Path,
-        display: &str,
-        api_name: &str,
-    ) -> Result<(), PermissionDenied> {
-        self.check_write(Path::new(path), Some(api_name))?;
-        Ok(())
-    }
-
-    fn check_write_partial(
-        &self,
-        path: &str,
-        api_name: &str,
-    ) -> Result<std::path::PathBuf, PermissionDenied> {
-        let p = self.check_write(Path::new(path), Some(api_name))?;
-        Ok(p.into_owned())
-    }
-
-    fn check_sys(
-        &self,
-        kind: SystemsPermissionKind,
-        api_name: &str,
-    ) -> Result<(), PermissionDenied> {
-        if self.borrow().sys.contains(&kind) {
-            Ok(())
-        } else {
-            PermissionDenied::oops(kind.as_str())?
-        }
-    }
-
-    fn check_env(&self, var: &str) -> Result<(), PermissionDenied> {
-        if self.borrow().envs.contains(var) {
-            Ok(())
-        } else {
-            PermissionDenied::oops(var)?
-        }
-    }
-
-    fn check_exec(&self) -> Result<(), PermissionDenied> {
-        if self.borrow().exec {
-            Ok(())
-        } else {
-            PermissionDenied::oops("ffi")?
->>>>>>> 3b05e9a8
-        }
-    }
-}
-
-/// Trait managing the permissions for the web related extensions
-/// See [`DefaultWebPermissions`] for a default implementation that allows-all
-pub trait WebPermissions: std::fmt::Debug + Send + Sync {
-    /// Check if `hrtime` is allowed
-    /// If true, timers will be allowed to use high resolution time
-    fn allow_hrtime(&self) -> bool;
-
-    /// Check if a URL is allowed to be used by fetch or websocket
-    ///
-    /// # Errors
-    /// If an error is returned, the operation will be denied with the error message as the reason
-    fn check_url(&self, url: &deno_core::url::Url, api_name: &str) -> Result<(), PermissionDenied>;
-
-    /// Check if a path is allowed to be opened by fs
-    /// If the path is allowed, the returned path will be used instead
-    fn check_open<'a>(
-        &self,
-        resolved: bool,
-        read: bool,
-        write: bool,
-        path: &'a Path,
-        api_name: &str,
-<<<<<<< HEAD
-    ) -> Result<(), PermissionCheckError> {
-        Ok(())
-    }
-=======
-    ) -> Option<std::borrow::Cow<'a, Path>>;
->>>>>>> 3b05e9a8
-
-    /// Check if a path is allowed to be read by fetch or net
-    ///
-    /// # Errors
-    /// If an error is returned, the operation will be denied with the error message as the reason
-    fn check_read<'a>(
-        &self,
-        p: &'a Path,
-        api_name: Option<&str>,
-    ) -> Result<Cow<'a, Path>, PermissionDenied>;
-
-    /// Check if all paths are allowed to be read by fs
-    /// Used by `deno_fs` for `op_fs_symlink`
-    ///
-    /// # Errors
-    /// If an error is returned, the operation will be denied with the error message as the reason
-    fn check_read_all(&self, api_name: Option<&str>) -> Result<(), PermissionDenied>;
-
-    /// Check if a path is allowed to be read by fs
-    ///
-    /// # Errors
-    /// If an error is returned, the operation will be denied with the error message as the reason
-    fn check_read_blind(
-        &self,
-        p: &Path,
-        display: &str,
-        api_name: &str,
-<<<<<<< HEAD
-    ) -> Result<Cow<'a, Path>, PermissionCheckError> {
-        Ok(Cow::Borrowed(p))
-    }
-=======
-    ) -> Result<(), PermissionDenied>;
->>>>>>> 3b05e9a8
-
-    /// Check if a path is allowed to be written to by net
-    ///
-    /// # Errors
-    /// If an error is returned, the operation will be denied with the error message as the reason
-    fn check_write<'a>(
-        &self,
-        p: &'a Path,
-        api_name: Option<&str>,
-    ) -> Result<Cow<'a, Path>, PermissionDenied>;
-
-    /// Check if all paths are allowed to be written to by fs
-    /// Used by `deno_fs` for `op_fs_symlink`
-    ///
-    /// # Errors
-    /// If an error is returned, the operation will be denied with the error message as the reason
-    fn check_write_all(&self, api_name: &str) -> Result<(), PermissionDenied>;
-
-    /// Check if a path is allowed to be written to by fs
-    ///
-    /// # Errors
-    /// If an error is returned, the operation will be denied with the error message as the reason
-    fn check_write_blind(
-        &self,
-        p: &Path,
-        display: &str,
-        api_name: &str,
-<<<<<<< HEAD
-    ) -> Result<Cow<'a, Path>, PermissionCheckError> {
-        Ok(Cow::Borrowed(p))
-    }
-=======
-    ) -> Result<(), PermissionDenied>;
-
-    /// Check if a path is allowed to be written to by fs
-    ///
-    /// # Errors
-    /// If an error is returned, the operation will be denied with the error message as the reason
-    fn check_write_partial(
-        &self,
-        path: &str,
-        api_name: &str,
-    ) -> Result<std::path::PathBuf, PermissionDenied>;
->>>>>>> 3b05e9a8
-
-    /// Check if a host is allowed to be connected to by net
-    ///
-    /// # Errors
-    /// If an error is returned, the operation will be denied with the error message as the reason
-    fn check_host(
-        &self,
-        host: &str,
-        port: Option<u16>,
-        api_name: &str,
-<<<<<<< HEAD
-    ) -> Result<(), PermissionCheckError> {
-        Ok(())
-    }
-=======
-    ) -> Result<(), PermissionDenied>;
-
-    /// Check if a system operation is allowed
-    ///
-    /// # Errors
-    /// If an error is returned, the operation will be denied with the error message as the reason
-    fn check_sys(
-        &self,
-        kind: SystemsPermissionKind,
-        api_name: &str,
-    ) -> Result<(), PermissionDenied>;
-
-    /// Check if an environment variable is allowed to be accessed
-    /// Used by remote KV store (`deno_kv`)
-    ///
-    /// # Errors
-    /// If an error is returned, the operation will be denied with the error message as the reason
-    fn check_env(&self, var: &str) -> Result<(), PermissionDenied>;
-
-    /// Check if FFI execution is allowed
-    ///
-    /// # Errors
-    /// If an error is returned, the operation will be denied with the error message as the reason
-    fn check_exec(&self) -> Result<(), PermissionDenied>;
-}
-
-macro_rules! impl_sys_permission_kinds {
-    ($($kind:ident($name:literal)),+ $(,)?) => {
-        /// Knows systems permission checks performed by deno
-        ///
-        /// This list is updated manually using:
-        /// <https://github.com/search?q=repo%3Adenoland%2Fdeno%20check_sys&type=code>
-        #[derive(Debug, Clone, PartialEq, Eq, Hash)]
-        pub enum SystemsPermissionKind {
-            $(
-                #[doc = stringify!($kind)]
-                $kind,
-            )+
-
-            /// A custom permission kind
-            Other(String),
-        }
-        impl SystemsPermissionKind {
-            /// Create a new instance from a string
-            #[must_use]
-            pub fn new(s: &str) -> Self {
-                match s {
-                    $( $name => Self::$kind, )+
-                    _ => Self::Other(s.to_string()),
-                }
-            }
-
-            /// Get the string representation of the permission
-            #[must_use]
-            pub fn as_str(&self) -> &str {
-                match self {
-                    $( Self::$kind => $name, )+
-                    Self::Other(s) => &s,
-                }
-            }
-        }
-    };
->>>>>>> 3b05e9a8
-}
-
-impl_sys_permission_kinds!(
-    LoadAvg("loadavg"),
-    Hostname("hostname"),
-    OsRelease("osRelease"),
-    Networkinterfaces("networkInterfaces"),
-    StatFs("statfs"),
-    GetPriority("getPriority"),
-    SystemMemoryInfo("systemMemoryInfo"),
-    Gid("gid"),
-    Uid("uid"),
-    OsUptime("osUptime"),
-    SetPriority("setPriority"),
-    UserInfo("userInfo"),
-    GetEGid("getegid"),
-    Cpus("cpus"),
-    HomeDir("homeDir"),
-    Inspector("inspector"),
-);
-
-#[derive(Clone, Debug)]
-pub struct PermissionsContainer(pub Arc<dyn WebPermissions>);
-impl deno_web::TimersPermission for PermissionsContainer {
-    fn allow_hrtime(&mut self) -> bool {
-        self.0.allow_hrtime()
-    }
-}
-impl deno_fetch::FetchPermissions for PermissionsContainer {
-    fn check_net_url(
-        &mut self,
-        url: &reqwest::Url,
-        api_name: &str,
-<<<<<<< HEAD
-    ) -> std::result::Result<(), PermissionCheckError> {
-        self.0.check_url(url, api_name)
-=======
-    ) -> Result<(), PermissionCheckError> {
-        self.0.check_url(url, api_name)?;
-        Ok(())
->>>>>>> 3b05e9a8
-    }
-
-    fn check_read<'a>(
-        &mut self,
-        p: &'a Path,
-        api_name: &str,
-    ) -> Result<Cow<'a, Path>, PermissionCheckError> {
-<<<<<<< HEAD
-        self.0.check_read(p, api_name)
-=======
-        let p = self.0.check_read(p, Some(api_name))?;
-        Ok(p)
->>>>>>> 3b05e9a8
-    }
-}
-impl deno_net::NetPermissions for PermissionsContainer {
-    fn check_net<T: AsRef<str>>(
-        &mut self,
-        host: &(T, Option<u16>),
-        api_name: &str,
-    ) -> Result<(), PermissionCheckError> {
-<<<<<<< HEAD
-        self.0.check_host(host.0.as_ref(), host.1, api_name)
-    }
-
-    fn check_read(&mut self, p: &str, api_name: &str) -> Result<PathBuf, PermissionCheckError> {
-        self.0
-            .check_read(Path::new(p), api_name)
-            .map(std::borrow::Cow::into_owned)
-    }
-
-    fn check_write(&mut self, p: &str, api_name: &str) -> Result<PathBuf, PermissionCheckError> {
-        self.0
-            .check_write(Path::new(p), api_name)
-            .map(std::borrow::Cow::into_owned)
-=======
-        self.0.check_host(host.0.as_ref(), host.1, api_name)?;
-        Ok(())
-    }
-
-    fn check_read(&mut self, p: &str, api_name: &str) -> Result<PathBuf, PermissionCheckError> {
-        let p = self
-            .0
-            .check_read(Path::new(p), Some(api_name))
-            .map(std::borrow::Cow::into_owned)?;
-        Ok(p)
-    }
-
-    fn check_write(&mut self, p: &str, api_name: &str) -> Result<PathBuf, PermissionCheckError> {
-        let p = self
-            .0
-            .check_write(Path::new(p), Some(api_name))
-            .map(std::borrow::Cow::into_owned)?;
-        Ok(p)
->>>>>>> 3b05e9a8
-    }
-
-    fn check_write_path<'a>(
-        &mut self,
-        p: &'a Path,
-        api_name: &str,
-    ) -> Result<Cow<'a, Path>, PermissionCheckError> {
-<<<<<<< HEAD
-        self.0.check_write(p, api_name)
-=======
-        let p = self.0.check_write(p, Some(api_name))?;
-        Ok(p)
->>>>>>> 3b05e9a8
-    }
-}
+use deno_permissions::{PathResolveError, PermissionCheckError};
+use std::{
+    borrow::Cow,
+    collections::HashSet,
+    path::{Path, PathBuf},
+    sync::{Arc, RwLock},
+};
+
+/// Wrapper error for deno permissions checks
+/// This will resolve to `PermissionCheckError::PermissionDeniedError`
+/// This type is needed since `deno_permissions` does not expose any way to
+/// externally create a `PermissionCheckError`
+pub struct PermissionDenied {
+    pub access: String,
+    pub name: &'static str,
+}
+impl PermissionDenied {
+    pub fn new(access: impl ToString, reason: &'static str) -> Self {
+        Self {
+            access: access.to_string(),
+            name: reason,
+        }
+    }
+
+    pub fn oops<T>(access: impl ToString) -> Result<T, Self> {
+        Err(Self::new(access, "Not Allowed"))
+    }
+}
+
+// Nonsense error for now
+impl From<PermissionDenied> for PermissionCheckError {
+    fn from(e: PermissionDenied) -> Self {
+        PermissionCheckError::PathResolve(PathResolveError::EmptyPath)
+    }
+}
+
+/// The default permissions manager for the web related extensions
+/// Allows all operations
+#[derive(Debug, Clone, Copy, Default)]
+pub struct DefaultWebPermissions;
+impl WebPermissions for DefaultWebPermissions {
+    fn allow_hrtime(&self) -> bool {
+        true
+    }
+
+    fn check_url(&self, url: &deno_core::url::Url, api_name: &str) -> Result<(), PermissionDenied> {
+        Ok(())
+    }
+
+    fn check_open<'a>(
+        &self,
+        resolved: bool,
+        read: bool,
+        write: bool,
+        path: &'a Path,
+        api_name: &str,
+    ) -> Option<std::borrow::Cow<'a, Path>> {
+        Some(Cow::Borrowed(path))
+    }
+
+    fn check_read<'a>(
+        &self,
+        p: &'a Path,
+        api_name: Option<&str>,
+    ) -> Result<Cow<'a, Path>, PermissionDenied> {
+        Ok(Cow::Borrowed(p))
+    }
+
+    fn check_read_all(&self, api_name: Option<&str>) -> Result<(), PermissionDenied> {
+        Ok(())
+    }
+
+    fn check_read_blind(
+        &self,
+        p: &Path,
+        display: &str,
+        api_name: &str,
+    ) -> Result<(), PermissionDenied> {
+        Ok(())
+    }
+
+    fn check_write<'a>(
+        &self,
+        p: &'a Path,
+        api_name: Option<&str>,
+    ) -> Result<Cow<'a, Path>, PermissionDenied> {
+        Ok(Cow::Borrowed(p))
+    }
+
+    fn check_write_all(&self, api_name: &str) -> Result<(), PermissionDenied> {
+        Ok(())
+    }
+
+    fn check_write_blind(
+        &self,
+        p: &Path,
+        display: &str,
+        api_name: &str,
+    ) -> Result<(), PermissionDenied> {
+        Ok(())
+    }
+
+    fn check_write_partial(
+        &self,
+        path: &str,
+        api_name: &str,
+    ) -> Result<std::path::PathBuf, PermissionDenied> {
+        Ok(PathBuf::from(path))
+    }
+
+    fn check_host(
+        &self,
+        host: &str,
+        port: Option<u16>,
+        api_name: &str,
+    ) -> Result<(), PermissionDenied> {
+        Ok(())
+    }
+
+    fn check_sys(
+        &self,
+        kind: SystemsPermissionKind,
+        api_name: &str,
+    ) -> Result<(), PermissionDenied> {
+        Ok(())
+    }
+
+    fn check_env(&self, var: &str) -> Result<(), PermissionDenied> {
+        Ok(())
+    }
+
+    fn check_exec(&self) -> Result<(), PermissionDenied> {
+        Ok(())
+    }
+}
+
+// Inner container for the allowlist permission set
+#[derive(Clone, Default, Debug)]
+#[allow(clippy::struct_excessive_bools)]
+struct AllowlistWebPermissionsSet {
+    pub hrtime: bool,
+    pub exec: bool,
+    pub read_all: bool,
+    pub write_all: bool,
+    pub url: HashSet<String>,
+    pub openr_paths: HashSet<String>,
+    pub openw_paths: HashSet<String>,
+    pub envs: HashSet<String>,
+    pub sys: HashSet<SystemsPermissionKind>,
+    pub read_paths: HashSet<String>,
+    pub write_paths: HashSet<String>,
+    pub hosts: HashSet<String>,
+}
+
+/// Permissions manager for the web related extensions
+/// Allows only operations that are explicitly enabled
+/// Uses interior mutability to allow changing the permissions at runtime
+#[derive(Clone, Default, Debug)]
+pub struct AllowlistWebPermissions(Arc<RwLock<AllowlistWebPermissionsSet>>);
+impl AllowlistWebPermissions {
+    /// Create a new instance with nothing allowed by default
+    #[must_use]
+    pub fn new() -> Self {
+        Self(Arc::new(RwLock::new(AllowlistWebPermissionsSet::default())))
+    }
+
+    fn borrow(&self) -> std::sync::RwLockReadGuard<AllowlistWebPermissionsSet> {
+        self.0.read().expect("Could not lock permissions")
+    }
+
+    fn borrow_mut(&self) -> std::sync::RwLockWriteGuard<AllowlistWebPermissionsSet> {
+        self.0.write().expect("Could not lock permissions")
+    }
+
+    /// Set the `hrtime` permission
+    /// If true, timers will be allowed to use high resolution time
+    pub fn set_hrtime(&self, value: bool) {
+        self.borrow_mut().hrtime = value;
+    }
+
+    /// Set the `exec` permission
+    /// If true, FFI execution will be allowed
+    pub fn set_exec(&self, value: bool) {
+        self.borrow_mut().exec = value;
+    }
+
+    /// Set the `read_all` permission
+    /// If false all reads will be denied
+    pub fn set_read_all(&self, value: bool) {
+        self.borrow_mut().read_all = value;
+    }
+
+    /// Set the `write_all` permission
+    /// If false all writes will be denied
+    pub fn set_write_all(&self, value: bool) {
+        self.borrow_mut().write_all = value;
+    }
+
+    /// Whitelist a path for opening
+    /// If `read` is true, the path will be allowed to be opened for reading
+    /// If `write` is true, the path will be allowed to be opened for writing
+    pub fn allow_open(&self, path: &str, read: bool, write: bool) {
+        if read {
+            self.borrow_mut().openr_paths.insert(path.to_string());
+        }
+        if write {
+            self.borrow_mut().openw_paths.insert(path.to_string());
+        }
+    }
+
+    /// Whitelist a URL
+    pub fn allow_url(&self, url: &str) {
+        self.borrow_mut().url.insert(url.to_string());
+    }
+
+    /// Blacklist a URL
+    pub fn deny_url(&self, url: &str) {
+        self.borrow_mut().url.remove(url);
+    }
+
+    /// Whitelist a path for reading
+    pub fn allow_read(&self, path: &str) {
+        self.borrow_mut().read_paths.insert(path.to_string());
+    }
+
+    /// Blacklist a path for reading
+    pub fn deny_read(&self, path: &str) {
+        self.borrow_mut().read_paths.remove(path);
+    }
+
+    /// Whitelist a path for writing
+    pub fn allow_write(&self, path: &str) {
+        self.borrow_mut().write_paths.insert(path.to_string());
+    }
+
+    /// Blacklist a path for writing
+    pub fn deny_write(&self, path: &str) {
+        self.borrow_mut().write_paths.remove(path);
+    }
+
+    /// Whitelist a host
+    pub fn allow_host(&self, host: &str) {
+        self.borrow_mut().hosts.insert(host.to_string());
+    }
+
+    /// Blacklist a host
+    pub fn deny_host(&self, host: &str) {
+        self.borrow_mut().hosts.remove(host);
+    }
+
+    /// Whitelist an environment variable
+    pub fn allow_env(&self, var: &str) {
+        self.borrow_mut().envs.insert(var.to_string());
+    }
+
+    /// Blacklist an environment variable
+    pub fn deny_env(&self, var: &str) {
+        self.borrow_mut().envs.remove(var);
+    }
+
+    /// Whitelist a system operation
+    pub fn allow_sys(&self, kind: SystemsPermissionKind) {
+        self.borrow_mut().sys.insert(kind);
+    }
+
+    /// Blacklist a system operation
+    pub fn deny_sys(&self, kind: SystemsPermissionKind) {
+        self.borrow_mut().sys.remove(&kind);
+    }
+}
+impl WebPermissions for AllowlistWebPermissions {
+    fn allow_hrtime(&self) -> bool {
+        self.borrow().hrtime
+    }
+
+    fn check_host(
+        &self,
+        host: &str,
+        port: Option<u16>,
+        api_name: &str,
+    ) -> Result<(), PermissionDenied> {
+        if self.borrow().hosts.contains(host) {
+            Ok(())
+        } else {
+            PermissionDenied::oops(host)?
+        }
+    }
+
+    fn check_url(&self, url: &deno_core::url::Url, api_name: &str) -> Result<(), PermissionDenied> {
+        if self.borrow().url.contains(url.as_str()) {
+            Ok(())
+        } else {
+            PermissionDenied::oops(url)?
+        }
+    }
+
+    fn check_read<'a>(
+        &self,
+        p: &'a Path,
+        api_name: Option<&str>,
+    ) -> Result<Cow<'a, Path>, PermissionDenied> {
+        let inst = self.borrow();
+        if inst.read_all && inst.read_paths.contains(p.to_str().unwrap()) {
+            Ok(Cow::Borrowed(p))
+        } else {
+            PermissionDenied::oops(p.display())?
+        }
+    }
+
+    fn check_write<'a>(
+        &self,
+        p: &'a Path,
+        api_name: Option<&str>,
+    ) -> Result<Cow<'a, Path>, PermissionDenied> {
+        let inst = self.borrow();
+        if inst.write_all && inst.write_paths.contains(p.to_str().unwrap()) {
+            Ok(Cow::Borrowed(p))
+        } else {
+            PermissionDenied::oops(p.display())?
+        }
+    }
+
+    fn check_open<'a>(
+        &self,
+        resolved: bool,
+        read: bool,
+        write: bool,
+        path: &'a Path,
+        api_name: &str,
+    ) -> Option<std::borrow::Cow<'a, Path>> {
+        let path = path.to_str().unwrap();
+        if read && !self.borrow().openr_paths.contains(path) {
+            return None;
+        }
+        if write && !self.borrow().openw_paths.contains(path) {
+            return None;
+        }
+        Some(Cow::Borrowed(path.as_ref()))
+    }
+
+    fn check_read_all(&self, api_name: Option<&str>) -> Result<(), PermissionDenied> {
+        if self.borrow().read_all {
+            Ok(())
+        } else {
+            PermissionDenied::oops("read_all")?
+        }
+    }
+
+    fn check_read_blind(
+        &self,
+        p: &Path,
+        display: &str,
+        api_name: &str,
+    ) -> Result<(), PermissionDenied> {
+        if !self.borrow().read_all {
+            return PermissionDenied::oops("read_all")?;
+        }
+        self.check_read(p, Some(api_name))?;
+        Ok(())
+    }
+
+    fn check_write_all(&self, api_name: &str) -> Result<(), PermissionDenied> {
+        if self.borrow().write_all {
+            Ok(())
+        } else {
+            PermissionDenied::oops("write_all")?
+        }
+    }
+
+    fn check_write_blind(
+        &self,
+        path: &Path,
+        display: &str,
+        api_name: &str,
+    ) -> Result<(), PermissionDenied> {
+        self.check_write(Path::new(path), Some(api_name))?;
+        Ok(())
+    }
+
+    fn check_write_partial(
+        &self,
+        path: &str,
+        api_name: &str,
+    ) -> Result<std::path::PathBuf, PermissionDenied> {
+        let p = self.check_write(Path::new(path), Some(api_name))?;
+        Ok(p.into_owned())
+    }
+
+    fn check_sys(
+        &self,
+        kind: SystemsPermissionKind,
+        api_name: &str,
+    ) -> Result<(), PermissionDenied> {
+        if self.borrow().sys.contains(&kind) {
+            Ok(())
+        } else {
+            PermissionDenied::oops(kind.as_str())?
+        }
+    }
+
+    fn check_env(&self, var: &str) -> Result<(), PermissionDenied> {
+        if self.borrow().envs.contains(var) {
+            Ok(())
+        } else {
+            PermissionDenied::oops(var)?
+        }
+    }
+
+    fn check_exec(&self) -> Result<(), PermissionDenied> {
+        if self.borrow().exec {
+            Ok(())
+        } else {
+            PermissionDenied::oops("ffi")?
+        }
+    }
+}
+
+/// Trait managing the permissions for the web related extensions
+/// See [`DefaultWebPermissions`] for a default implementation that allows-all
+pub trait WebPermissions: std::fmt::Debug + Send + Sync {
+    /// Check if `hrtime` is allowed
+    /// If true, timers will be allowed to use high resolution time
+    fn allow_hrtime(&self) -> bool;
+
+    /// Check if a URL is allowed to be used by fetch or websocket
+    ///
+    /// # Errors
+    /// If an error is returned, the operation will be denied with the error message as the reason
+    fn check_url(&self, url: &deno_core::url::Url, api_name: &str) -> Result<(), PermissionDenied>;
+
+    /// Check if a path is allowed to be opened by fs
+    /// If the path is allowed, the returned path will be used instead
+    fn check_open<'a>(
+        &self,
+        resolved: bool,
+        read: bool,
+        write: bool,
+        path: &'a Path,
+        api_name: &str,
+    ) -> Option<std::borrow::Cow<'a, Path>>;
+
+    /// Check if a path is allowed to be read by fetch or net
+    ///
+    /// # Errors
+    /// If an error is returned, the operation will be denied with the error message as the reason
+    fn check_read<'a>(
+        &self,
+        p: &'a Path,
+        api_name: Option<&str>,
+    ) -> Result<Cow<'a, Path>, PermissionDenied>;
+
+    /// Check if all paths are allowed to be read by fs
+    /// Used by `deno_fs` for `op_fs_symlink`
+    ///
+    /// # Errors
+    /// If an error is returned, the operation will be denied with the error message as the reason
+    fn check_read_all(&self, api_name: Option<&str>) -> Result<(), PermissionDenied>;
+
+    /// Check if a path is allowed to be read by fs
+    ///
+    /// # Errors
+    /// If an error is returned, the operation will be denied with the error message as the reason
+    fn check_read_blind(
+        &self,
+        p: &Path,
+        display: &str,
+        api_name: &str,
+    ) -> Result<(), PermissionDenied>;
+
+    /// Check if a path is allowed to be written to by net
+    ///
+    /// # Errors
+    /// If an error is returned, the operation will be denied with the error message as the reason
+    fn check_write<'a>(
+        &self,
+        p: &'a Path,
+        api_name: Option<&str>,
+    ) -> Result<Cow<'a, Path>, PermissionDenied>;
+
+    /// Check if all paths are allowed to be written to by fs
+    /// Used by `deno_fs` for `op_fs_symlink`
+    ///
+    /// # Errors
+    /// If an error is returned, the operation will be denied with the error message as the reason
+    fn check_write_all(&self, api_name: &str) -> Result<(), PermissionDenied>;
+
+    /// Check if a path is allowed to be written to by fs
+    ///
+    /// # Errors
+    /// If an error is returned, the operation will be denied with the error message as the reason
+    fn check_write_blind(
+        &self,
+        p: &Path,
+        display: &str,
+        api_name: &str,
+    ) -> Result<(), PermissionDenied>;
+
+    /// Check if a path is allowed to be written to by fs
+    ///
+    /// # Errors
+    /// If an error is returned, the operation will be denied with the error message as the reason
+    fn check_write_partial(
+        &self,
+        path: &str,
+        api_name: &str,
+    ) -> Result<std::path::PathBuf, PermissionDenied>;
+
+    /// Check if a host is allowed to be connected to by net
+    ///
+    /// # Errors
+    /// If an error is returned, the operation will be denied with the error message as the reason
+    fn check_host(
+        &self,
+        host: &str,
+        port: Option<u16>,
+        api_name: &str,
+    ) -> Result<(), PermissionDenied>;
+
+    /// Check if a system operation is allowed
+    ///
+    /// # Errors
+    /// If an error is returned, the operation will be denied with the error message as the reason
+    fn check_sys(
+        &self,
+        kind: SystemsPermissionKind,
+        api_name: &str,
+    ) -> Result<(), PermissionDenied>;
+
+    /// Check if an environment variable is allowed to be accessed
+    /// Used by remote KV store (`deno_kv`)
+    ///
+    /// # Errors
+    /// If an error is returned, the operation will be denied with the error message as the reason
+    fn check_env(&self, var: &str) -> Result<(), PermissionDenied>;
+
+    /// Check if FFI execution is allowed
+    ///
+    /// # Errors
+    /// If an error is returned, the operation will be denied with the error message as the reason
+    fn check_exec(&self) -> Result<(), PermissionDenied>;
+}
+
+macro_rules! impl_sys_permission_kinds {
+    ($($kind:ident($name:literal)),+ $(,)?) => {
+        /// Knows systems permission checks performed by deno
+        ///
+        /// This list is updated manually using:
+        /// <https://github.com/search?q=repo%3Adenoland%2Fdeno%20check_sys&type=code>
+        #[derive(Debug, Clone, PartialEq, Eq, Hash)]
+        pub enum SystemsPermissionKind {
+            $(
+                #[doc = stringify!($kind)]
+                $kind,
+            )+
+
+            /// A custom permission kind
+            Other(String),
+        }
+        impl SystemsPermissionKind {
+            /// Create a new instance from a string
+            #[must_use]
+            pub fn new(s: &str) -> Self {
+                match s {
+                    $( $name => Self::$kind, )+
+                    _ => Self::Other(s.to_string()),
+                }
+            }
+
+            /// Get the string representation of the permission
+            #[must_use]
+            pub fn as_str(&self) -> &str {
+                match self {
+                    $( Self::$kind => $name, )+
+                    Self::Other(s) => &s,
+                }
+            }
+        }
+    };
+}
+
+impl_sys_permission_kinds!(
+    LoadAvg("loadavg"),
+    Hostname("hostname"),
+    OsRelease("osRelease"),
+    Networkinterfaces("networkInterfaces"),
+    StatFs("statfs"),
+    GetPriority("getPriority"),
+    SystemMemoryInfo("systemMemoryInfo"),
+    Gid("gid"),
+    Uid("uid"),
+    OsUptime("osUptime"),
+    SetPriority("setPriority"),
+    UserInfo("userInfo"),
+    GetEGid("getegid"),
+    Cpus("cpus"),
+    HomeDir("homeDir"),
+    Inspector("inspector"),
+);
+
+#[derive(Clone, Debug)]
+pub struct PermissionsContainer(pub Arc<dyn WebPermissions>);
+impl deno_web::TimersPermission for PermissionsContainer {
+    fn allow_hrtime(&mut self) -> bool {
+        self.0.allow_hrtime()
+    }
+}
+impl deno_fetch::FetchPermissions for PermissionsContainer {
+    fn check_net_url(
+        &mut self,
+        url: &reqwest::Url,
+        api_name: &str,
+    ) -> Result<(), PermissionCheckError> {
+        self.0.check_url(url, api_name)?;
+        Ok(())
+    }
+
+    fn check_read<'a>(
+        &mut self,
+        p: &'a Path,
+        api_name: &str,
+    ) -> Result<Cow<'a, Path>, PermissionCheckError> {
+        let p = self.0.check_read(p, Some(api_name))?;
+        Ok(p)
+    }
+}
+impl deno_net::NetPermissions for PermissionsContainer {
+    fn check_net<T: AsRef<str>>(
+        &mut self,
+        host: &(T, Option<u16>),
+        api_name: &str,
+    ) -> Result<(), PermissionCheckError> {
+        self.0.check_host(host.0.as_ref(), host.1, api_name)?;
+        Ok(())
+    }
+
+    fn check_read(&mut self, p: &str, api_name: &str) -> Result<PathBuf, PermissionCheckError> {
+        let p = self
+            .0
+            .check_read(Path::new(p), Some(api_name))
+            .map(std::borrow::Cow::into_owned)?;
+        Ok(p)
+    }
+
+    fn check_write(&mut self, p: &str, api_name: &str) -> Result<PathBuf, PermissionCheckError> {
+        let p = self
+            .0
+            .check_write(Path::new(p), Some(api_name))
+            .map(std::borrow::Cow::into_owned)?;
+        Ok(p)
+    }
+
+    fn check_write_path<'a>(
+        &mut self,
+        p: &'a Path,
+        api_name: &str,
+    ) -> Result<Cow<'a, Path>, PermissionCheckError> {
+        let p = self.0.check_write(p, Some(api_name))?;
+        Ok(p)
+    }
+}