<<<<<<< HEAD
//! ![Rustyscript - Effortless JS Integration for Rust](https://raw.githubusercontent.com/rscarson/rustyscript/refs/heads/master/.github/rustyscript-logo-wide.png)
//!
//! [![Crates.io](https://img.shields.io/crates/v/rustyscript.svg)](https://crates.io/crates/rustyscript/)
//! [![Build Status](https://github.com/rscarson/rustyscript/actions/workflows/tests.yml/badge.svg?branch=master)](https://github.com/rscarson/rustyscript/actions?query=branch%3Amaster)
//! [![docs.rs](https://img.shields.io/docsrs/rustyscript)](https://docs.rs/rustyscript/latest/rustyscript/)
//! [![Static Badge](https://img.shields.io/badge/mdbook-user%20guide-blue)](https://rscarson.github.io/rustyscript-book/)
//! [![License](https://img.shields.io/badge/license-MIT-blue.svg)](https://raw.githubusercontent.com/rscarson/rustyscript/master/LICENSE)
//!
//! ## Rustyscript - Effortless JS Integration for Rust
//!
//! rustyscript provides a quick and simple way to integrate a runtime javascript or typescript component from within Rust.
//!
//! It uses the v8 engine through the `deno_core` crate, and aims to be as simple as possible to use without sacrificing flexibility or performance.  
//! I also have attempted to abstract away the v8 engine details so you can for the most part operate directly on rust types.
//!
//!
//! **Sandboxed**  
//! By default, the code being run is entirely sandboxed from the host, having no filesystem or network access.  
//! [extensions](https://rscarson.github.io/rustyscript-book/extensions) can be added to grant additional capabilities that may violate sandboxing
//!
//! **Flexible**  
//! The runtime is designed to be as flexible as possible, allowing you to modify capabilities, the module loader, and more.  
//! - Asynchronous JS is fully supported, and the runtime can be configured to run in a multithreaded environment.  
//! - Typescript is supported, and will be transpired into JS for execution.
//! - Node JS is supported experimentally, but is not yet fully compatible ([See the `NodeJS` Compatibility section](https://rscarson.github.io/rustyscript-book/advanced/nodejs_compatibility.md))
//!
//! **Unopinionated**  
//! Rustyscript is designed to be a thin wrapper over the Deno runtime, to remove potential pitfalls and simplify the API without sacrificing flexibility or performance.
//!
//! -----
//!
//! Here is a very basic use of this crate to execute a JS module. It will:
//! - Create a basic runtime
//! - Load a javascript module,
//! - Call a function registered as the entrypoint
//! - Return the resulting value
//! ```rust
//! use rustyscript::{json_args, Error, Module, Runtime};
//!
//! # fn main() -> Result<(), Error> {
//! let module = Module::new(
//!     "test.js",
//!     "
//!     export default (string, integer) => {
//!         console.log(`Hello world: string=${string}, integer=${integer}`);
//!         return 2;
//!     }
//!     ",
//! );
//!
//! let value: usize =
//!     Runtime::execute_module(&module, vec![], Default::default(), json_args!("test", 5))?;
//!
//! assert_eq!(value, 2);
//! # Ok(())
//! # }
//! ```
//!
//! Modules can also be loaded from the filesystem with [`Module::load`] or [`Module::load_dir`] if you want to collect all modules in a given directory.
//!
//! ----
//!
//! If all you need is the result of a single javascript expression, you can use:
//! ```rust
//! let result: i64 = rustyscript::evaluate("5 + 5").expect("The expression was invalid!");
//! ```
//!
//! Or to just import a single module for use:
//! ```no_run
//! use rustyscript::{import, json_args};
//! let mut module = import("js/my_module.js").expect("Something went wrong!");
//! let value: String = module
//!     .call("exported_function_name", json_args!())
//!     .expect("Could not get a value!");
//! ```
//!
//! There are a few other utilities included, such as [`validate`] and [`resolve_path`]
//!
//! ----
//!
//! A more detailed version of the crate's usage can be seen below, which breaks down the steps instead of using the one-liner [`Runtime::execute_module`]:
//! ```rust
//! use rustyscript::{json_args, Runtime, RuntimeOptions, Module, Error, Undefined};
//! use std::time::Duration;
//!
//! # fn main() -> Result<(), Error> {
//! let module = Module::new(
//!     "test.js",
//!     "
//!     let internalValue = 0;
//!     export const load = (value) => internalValue = value;
//!     export const getValue = () => internalValue;
//!     "
//! );
//!
//! // Create a new runtime
//! let mut runtime = Runtime::new(RuntimeOptions {
//!     timeout: Duration::from_millis(50), // Stop execution by force after 50ms
//!     default_entrypoint: Some("load".to_string()), // Run this as the entrypoint function if none is registered
//!     ..Default::default()
//! })?;
//!
//! // The handle returned is used to get exported functions and values from that module.
//! // We then call the entrypoint function, but do not need a return value.
//! //Load can be called multiple times, and modules can import other loaded modules
//! // Using `import './filename.js'`
//! let module_handle = runtime.load_module(&module)?;
//! runtime.call_entrypoint::<Undefined>(&module_handle, json_args!(2))?;
//!
//! // Functions don't need to be the entrypoint to be callable!
//! let internal_value: i64 = runtime.call_function(Some(&module_handle), "getValue", json_args!())?;
//! # Ok(())
//! # }
//! ```
//!
//! There are also '_async' and 'immediate' versions of most runtime functions;
//! '_async' functions return a future that resolves to the result of the operation, while
//! '_immediate' functions will make no attempt to wait for the event loop, making them suitable
//! for using [`crate::js_value::Promise`]
//!
//! Rust functions can also be registered to be called from javascript:
//! ```rust
//! use rustyscript::{serde_json::Value, Module, Runtime};
//!
//! # fn main() -> Result<(), rustyscript::Error> {
//! let module = Module::new("test.js", " rustyscript.functions.foo(); ");
//! let mut runtime = Runtime::new(Default::default())?;
//! runtime.register_function("foo", |args| {
//!     if let Some(value) = args.get(0) {
//!         println!("called with: {}", value);
//!     }
//!     Ok(Value::Null)
//! })?;
//! runtime.load_module(&module)?;
//! # Ok(())
//! # }
//! ```
//!
//! ----
//!
//! Asynchronous JS can be called in 2 ways;
//!
//! The first is to use the 'async' keyword in JS, and then call the function using [`Runtime::call_function_async`]
//! ```rust
//! use rustyscript::{ Runtime, Module, json_args };
//!
//! # fn main() -> Result<(), rustyscript::Error> {
//! let module = Module::new("test.js", "export async function foo() { return 5; }");
//! let mut runtime = Runtime::new(Default::default())?;
//!
//! // The runtime has its own tokio runtime; you can get a handle to it with [Runtime::tokio_runtime]
//! // You can also build the runtime with your own tokio runtime, see [Runtime::with_tokio_runtime]
//! let tokio_runtime = runtime.tokio_runtime();
//!
//! let result: i32 = tokio_runtime.block_on(async {
//!     // Top-level await is supported - we can load modules asynchronously
//!     let handle = runtime.load_module_async(&module).await?;
//!
//!     // Call the function asynchronously
//!     runtime.call_function_async(Some(&handle), "foo", json_args!()).await
//! })?;
//!
//! assert_eq!(result, 5);
//! # Ok(())
//! # }
//! ```
//!
//! The second is to use [`crate::js_value::Promise`]
//! ```rust
//! use rustyscript::{ Runtime, Module, js_value::Promise, json_args };
//!
//! # fn main() -> Result<(), rustyscript::Error> {
//! let module = Module::new("test.js", "export async function foo() { return 5; }");
//!
//! let mut runtime = Runtime::new(Default::default())?;
//! let handle = runtime.load_module(&module)?;
//!
//! // We call the function without waiting for the event loop to run, or for the promise to resolve
//! // This way we can store it and wait for it later, without blocking the event loop or borrowing the runtime
//! let result: Promise<i32> = runtime.call_function_immediate(Some(&handle), "foo", json_args!())?;
//!
//! // We can then wait for the promise to resolve
//! // We can do so asynchronously, using [crate::js_value::Promise::into_future]
//! // But we can also block the current thread:
//! let result = result.into_value(&mut runtime)?;
//! assert_eq!(result, 5);
//! # Ok(())
//! # }
//! ```
//!
//! - See [`Runtime::register_async_function`] for registering and calling async rust from JS
//! - See `examples/async_javascript.rs` for a more detailed example of using async JS
//!
//! ----
//!
//! For better performance calling rust code, consider using an extension instead of a module - see the `runtime_extensions` example for details
//!
//! ----
//!
//! A threaded worker can be used to run code in a separate thread, or to allow multiple concurrent runtimes.
//!
//! the [`worker`] module provides a simple interface to create and interact with workers.
//! The [`worker::InnerWorker`] trait can be implemented to provide custom worker behavior.
//!
//! It also provides a default worker implementation that can be used without any additional setup:
//! ```ignore
//! use rustyscript::{Error, worker::{Worker, DefaultWorker, DefaultWorkerOptions}};
//! use std::time::Duration;
//!
//! fn main() -> Result<(), Error> {
//!     let worker = DefaultWorker::new(DefaultWorkerOptions {
//!         default_entrypoint: None,
//!         timeout: Duration::from_secs(5),
//!     })?;
//!
//!     let result: i32 = worker.eval("5 + 5".to_string())?;
//!     assert_eq!(result, 10);
//!     Ok(())
//! }
//! ```
//!
//! ----
//!
//! ## Utility Functions
//! These functions provide simple one-liner access to common features of this crate:
//! - `evaluate`; Evaluate a single JS expression and return the resulting value
//! - `import`; Get a handle to a JS module from which you can get exported values and functions
//! - `resolve_path`; Resolve a relative path to the current working dir
//! - `validate`; Validate the syntax of a JS expression
//! - `init_platform`; Initialize the V8 platform for multi-threaded applications
//!
//! Commonly used features have been grouped into the following feature-sets:
//! - **`safe_extensions`** - On by default, these extensions are safe to use in a sandboxed environment
//! - **`network_extensions`** - These extensions break sandboxing by allowing network connectivity
//! - **`io_extensions`** - These extensions break sandboxing by allowing filesystem access (WARNING: Also allows some network access)
//! - **`all_extensions`** - All 3 above groups are included
//! - **`extra_features`** - Enables the `worker` feature (enabled by default), and the `snapshot_builder` feature
//! - **`node_experimental`** - HIGHLY EXPERIMENTAL nodeJS support that enables all available Deno extensions
//!
//! ## Crate features
//! The table below lists the available features for this crate. Features marked at `Preserves Sandbox: NO` break isolation between loaded JS modules and the host system.
//! Use with caution.
//!
//! More details on the features can be found in `Cargo.toml`
//!
//! Please note that the `web` feature will also enable `fs_import` and `url_import`, allowing arbitrary filesystem and network access for import statements
//! - This is because the `deno_web` crate allows both fetch and FS reads already
//!
//! | Feature           | Description                                                                                               | Preserves Sandbox| Dependencies                                                                                  |  
//! |-------------------|-----------------------------------------------------------------------------------------------------------|------------------|-----------------------------------------------------------------------------------------------|
//! |`broadcast_channel`|Implements the web-messaging API for Deno                                                                  |**NO**            |`deno_broadcast_channel`, `deno_web`, `deno_webidl`                                            |
//! |`cache`            |Implements the Cache API for Deno                                                                          |**NO**            |`deno_cache`, `deno_webidl`, `deno_web`, `deno_crypto`, `deno_fetch`, `deno_url`, `deno_net`   |
//! |`console`          |Provides `console.*` functionality from JS                                                                 |yes               |`deno_console`, `deno_terminal`                                                                |
//! |`cron`             |Implements scheduled tasks (crons) API                                                                     |**NO**            |`deno_cron`, `deno_console`                                                                    |
//! |`crypto`           |Provides `crypto.*` functionality from JS                                                                  |yes               |`deno_crypto`, `deno_webidl`                                                                   |
//! |`ffi`              |Dynamic library ffi features                                                                               |**NO**            |`deno_ffi`                                                                                     |
//! |`fs`               |Provides ops for interacting with the file system.                                                         |**NO**            |`deno_fs`, `web`,  `io`                                                                        |
//! |`http`             |Implements the fetch standard                                                                              |**NO**            |`deno_http`, `web`, `websocket`                                                                |
//! |`kv`               |Implements the Deno KV Connect protocol                                                                    |**NO**            |`deno_kv`, `web`, `console`                                                                    |
//! |`url`              |Provides the `URL`, and `URLPattern` APIs from within JS                                                   |yes               |`deno_webidl`, `deno_url`                                                                      |
//! |`io`               |Provides IO primitives such as stdio streams and abstraction over File System files.                       |**NO**            |`deno_io`, `rustyline`, `winapi`, `nix`, `libc`, `once_cell`                                   |
//! |`web`              |Provides the `Event`, `TextEncoder`, `TextDecoder`, `File`, Web Cryptography, and fetch APIs from within JS|**NO**            |`deno_webidl`, `deno_web`, `deno_crypto`, `deno_fetch`, `deno_url`, `deno_net`                 |
//! |`webgpu`           |Implements the WebGPU API                                                                                  |**NO**            |`deno_webgpu`, `web`                                                                           |
//! |`webstorage`       |Provides the `WebStorage` API                                                                              |**NO**            |`deno_webidl`, `deno_webstorage`                                                               |
//! |`websocket`        |Provides the `WebSocket` API                                                                               |**NO**            |`deno_web`, `deno_websocket`                                                                   |
//! |`webidl`           |Provides the `webidl` API                                                                                  |yes               |`deno_webidl`                                                                                  |
//! |                   |                                                                                                           |                  |                                                                                               |
//! |`default`          |Provides only those extensions that preserve sandboxing                                                    |yes               |`deno_console`, `deno_crypto`, `deno_webidl`, `deno_url`                                       |
//! |`no_extensions`    |Disables all extensions to the JS runtime - you can still add your own extensions in this mode             |yes               |None                                                                                           |
//! |`all`              |Provides all available functionality                                                                       |**NO**            |`deno_console`, `deno_webidl`, `deno_web`, `deno_net`, `deno_crypto`, `deno_fetch`, `deno_url` |
//! |                   |                                                                                                           |                  |                                                                                               |
//! |`fs_import`        |Enables importing arbitrary code from the filesystem through JS                                            |**NO**            |None                                                                                           |
//! |`url_import`       |Enables importing arbitrary code from network locations through JS                                         |**NO**            |`reqwest`                                                                                      |
//! |                   |                                                                                                           |                  |                                                                                               |
//! |`node_experimental`|HIGHLY EXPERIMENTAL nodeJS support that enables all available Deno extensions                              |**NO**            |For complete list, see Cargo.toml                                                              |
//! |                   |                                                                                                           |                  |                                                                                               |
//! |`worker`           |Enables access to the threaded worker API [`worker`]                                                       |yes               |None                                                                                           |
//! |`snapshot_builder` |Enables access to [`SnapshotBuilder`], a runtime for creating snapshots that can improve start-times       |yes               |None                                                                                           |
//! |`web_stub`         |Enables a subset of `web` features that do not break sandboxing                                            |yes               |`deno_webidl`                                                                                  |
//!
//! ----
//!
//! For an example of this crate in use, see [Lavendeux](https://github.com/rscarson/lavendeux)
#![warn(missing_docs)]
#![warn(clippy::pedantic)]
#![allow(clippy::module_name_repetitions)] //   Does not account for crate-level re-exports
#![allow(clippy::inline_always)] //             Does not account for deno_core's use of inline(always) on op2
#![allow(clippy::needless_pass_by_value)] //    Disabling some features can trigger this
#![allow(unused_imports)]
#![allow(dead_code)]
#![cfg_attr(docsrs, feature(doc_cfg))]

#[cfg(feature = "snapshot_builder")]
mod snapshot_builder;

#[cfg(feature = "snapshot_builder")]
#[cfg_attr(docsrs, doc(cfg(feature = "snapshot_builder")))]
pub use snapshot_builder::SnapshotBuilder;

mod runtime_builder;
pub use runtime_builder::RuntimeBuilder;

pub mod error;
pub mod js_value;
pub mod module_loader;
pub mod static_runtime;

mod async_bridge;
mod ext;
mod inner_runtime;
mod module;
mod module_handle;
mod module_wrapper;
mod runtime;
mod traits;
mod transpiler;
mod utilities;

#[cfg(feature = "worker")]
#[cfg_attr(docsrs, doc(cfg(feature = "worker")))]
pub mod worker;

// Expose a few dependencies that could be useful
pub use deno_core;
pub use deno_core::serde_json;
pub use tokio;

/// Re-exports of the deno extension crates used by this library
pub mod extensions {
    #[cfg(feature = "broadcast_channel")]
    #[cfg_attr(docsrs, doc(cfg(feature = "broadcast_channel")))]
    pub use deno_broadcast_channel;

    #[cfg(feature = "cache")]
    #[cfg_attr(docsrs, doc(cfg(feature = "cache")))]
    pub use deno_cache;

    #[cfg(feature = "console")]
    #[cfg_attr(docsrs, doc(cfg(feature = "console")))]
    pub use deno_console;

    #[cfg(feature = "cron")]
    #[cfg_attr(docsrs, doc(cfg(feature = "cron")))]
    pub use deno_cron;

    #[cfg(feature = "crypto")]
    #[cfg_attr(docsrs, doc(cfg(feature = "crypto")))]
    pub use deno_crypto;

    #[cfg(feature = "ffi")]
    #[cfg_attr(docsrs, doc(cfg(feature = "ffi")))]
    pub use deno_ffi;

    #[cfg(feature = "fs")]
    #[cfg_attr(docsrs, doc(cfg(feature = "fs")))]
    pub use deno_fs;

    #[cfg(feature = "http")]
    #[cfg_attr(docsrs, doc(cfg(feature = "http")))]
    pub use deno_http;

    #[cfg(feature = "io")]
    #[cfg_attr(docsrs, doc(cfg(feature = "io")))]
    pub use deno_io;

    #[cfg(feature = "kv")]
    #[cfg_attr(docsrs, doc(cfg(feature = "kv")))]
    pub use deno_kv;

    #[cfg(feature = "url")]
    #[cfg_attr(docsrs, doc(cfg(feature = "url")))]
    pub use deno_url;

    #[cfg(feature = "webgpu")]
    #[cfg_attr(docsrs, doc(cfg(feature = "webgpu")))]
    pub use deno_webgpu;

    #[cfg(feature = "websocket")]
    #[cfg_attr(docsrs, doc(cfg(feature = "websocket")))]
    pub use deno_websocket;

    #[cfg(feature = "webstorage")]
    #[cfg_attr(docsrs, doc(cfg(feature = "webstorage")))]
    pub use deno_webstorage;

    #[cfg(feature = "web")]
    #[cfg_attr(docsrs, doc(cfg(feature = "webstorage")))]
    pub use deno_tls;
}

#[cfg(feature = "kv")]
#[cfg_attr(docsrs, doc(cfg(feature = "kv")))]
pub use ext::kv::{KvConfig, KvStore};

#[cfg(feature = "cache")]
#[cfg_attr(docsrs, doc(cfg(feature = "cache")))]
pub use ext::cache::CacheBackend;

#[cfg(feature = "node_experimental")]
#[cfg_attr(docsrs, doc(cfg(feature = "node_experimental")))]
pub use ext::node::RustyResolver;

#[cfg(feature = "web")]
#[cfg_attr(docsrs, doc(cfg(feature = "web")))]
pub use ext::web::{
    AllowlistWebPermissions, DefaultWebPermissions, PermissionDenied, SystemsPermissionKind,
    WebOptions, WebPermissions,
};
pub use ext::ExtensionOptions;

// Expose some important stuff from us
pub use error::Error;
pub use inner_runtime::{RsAsyncFunction, RsFunction};
pub use module::Module;
pub use module_handle::ModuleHandle;
pub use module_wrapper::ModuleWrapper;
pub use runtime::{Runtime, RuntimeOptions, Undefined};
pub use utilities::{evaluate, import, init_platform, resolve_path, validate};

#[cfg(feature = "broadcast_channel")]
#[cfg_attr(docsrs, doc(cfg(feature = "broadcast_channel")))]
pub use ext::broadcast_channel::BroadcastChannelWrapper;

#[cfg(feature = "web")]
#[cfg_attr(docsrs, doc(cfg(feature = "web")))]
pub use hyper_util;

#[cfg(test)]
mod test {
    use crate::{include_module, Error, Module, Runtime, RuntimeOptions};

    static WHITELIST: Module = include_module!("op_whitelist.js");

    #[test]
    fn test_readme_deps() {
        version_sync::assert_markdown_deps_updated!("readme.md");
    }

    #[test]
    fn test_html_root_url() {
        version_sync::assert_html_root_url_updated!("src/lib.rs");
    }

    #[test]
    #[cfg(not(feature = "web"))]
    fn check_op_whitelist() {
        let inner = || -> Result<(), Error> {
            let mut runtime = Runtime::new(RuntimeOptions::default())?;
            runtime.load_module(&WHITELIST)?;
            let hnd = runtime.load_module(&Module::new(
                "test_whitelist.js",
                "
                import { whitelist } from './op_whitelist.js';
                let ops = Deno.core.ops.op_op_names();
                export const unsafe_ops = ops.filter(op => !whitelist.hasOwnProperty(op));
            ",
            ))?;

            let unsafe_ops: Vec<String> = runtime.get_value(Some(&hnd), "unsafe_ops")?;

            if !unsafe_ops.is_empty() {
                println!("Found unsafe ops: {unsafe_ops:?}.\nOnce confirmed safe, add them to `src/op_whitelist.js`");
                std::process::exit(1);
            }

            Ok(())
        };

        inner().expect("Could not verify op safety");
    }
}
=======
//! ![Rustyscript - Effortless JS Integration for Rust](https://raw.githubusercontent.com/rscarson/rustyscript/refs/heads/master/.github/rustyscript-logo-wide.png)
//!
//! [![Crates.io](https://img.shields.io/crates/v/rustyscript.svg)](https://crates.io/crates/rustyscript/)
//! [![Build Status](https://github.com/rscarson/rustyscript/actions/workflows/tests.yml/badge.svg?branch=master)](https://github.com/rscarson/rustyscript/actions?query=branch%3Amaster)
//! [![docs.rs](https://img.shields.io/docsrs/rustyscript)](https://docs.rs/rustyscript/latest/rustyscript/)
//! [![Static Badge](https://img.shields.io/badge/mdbook-user%20guide-blue)](https://rscarson.github.io/rustyscript-book/)
//! [![License](https://img.shields.io/badge/license-MIT-blue.svg)](https://raw.githubusercontent.com/rscarson/rustyscript/master/LICENSE)
//!
//! ## Rustyscript - Effortless JS Integration for Rust
//!
//! rustyscript provides a quick and simple way to integrate a runtime javascript or typescript component from within Rust.
//!
//! It uses the v8 engine through the `deno_core` crate, and aims to be as simple as possible to use without sacrificing flexibility or performance.  
//! I also have attempted to abstract away the v8 engine details so you can for the most part operate directly on rust types.
//!
//!
//! **Sandboxed**  
//! By default, the code being run is entirely sandboxed from the host, having no filesystem or network access.  
//! [extensions](https://rscarson.github.io/rustyscript-book/extensions) can be added to grant additional capabilities that may violate sandboxing
//!
//! **Flexible**  
//! The runtime is designed to be as flexible as possible, allowing you to modify capabilities, the module loader, and more.  
//! - Asynchronous JS is fully supported, and the runtime can be configured to run in a multithreaded environment.  
//! - Typescript is supported, and will be transpired into JS for execution.
//! - Node JS is supported experimentally, but is not yet fully compatible ([See the `NodeJS` Compatibility section](https://rscarson.github.io/rustyscript-book/advanced/nodejs_compatibility.md))
//!
//! **Unopinionated**  
//! Rustyscript is designed to be a thin wrapper over the Deno runtime, to remove potential pitfalls and simplify the API without sacrificing flexibility or performance.
//!
//! -----
//!
//! Here is a very basic use of this crate to execute a JS module. It will:
//! - Create a basic runtime
//! - Load a javascript module,
//! - Call a function registered as the entrypoint
//! - Return the resulting value
//! ```rust
//! use rustyscript::{json_args, Runtime, Module, Error};
//!
//! # fn main() -> Result<(), Error> {
//! let module = Module::new(
//!     "test.js",
//!     "
//!     export default (string, integer) => {
//!         console.log(`Hello world: string=${string}, integer=${integer}`);
//!         return 2;
//!     }
//!     "
//! );
//!
//! let value: usize = Runtime::execute_module(
//!     &module, vec![],
//!     Default::default(),
//!     json_args!("test", 5)
//! )?;
//!
//! assert_eq!(value, 2);
//! # Ok(())
//! # }
//! ```
//!
//! Modules can also be loaded from the filesystem with [`Module::load`] or [`Module::load_dir`] if you want to collect all modules in a given directory.
//!
//! ----
//!
//! If all you need is the result of a single javascript expression, you can use:
//! ```rust
//! let result: i64 = rustyscript::evaluate("5 + 5").expect("The expression was invalid!");
//! ```
//!
//! Or to just import a single module for use:
//! ```no_run
//! use rustyscript::{json_args, import};
//! let mut module = import("js/my_module.js").expect("Something went wrong!");
//! let value: String = module.call("exported_function_name", json_args!()).expect("Could not get a value!");
//! ```
//!
//! There are a few other utilities included, such as [`validate`] and [`resolve_path`]
//!
//! ----
//!
//! A more detailed version of the crate's usage can be seen below, which breaks down the steps instead of using the one-liner [`Runtime::execute_module`]:
//! ```rust
//! use rustyscript::{json_args, Runtime, RuntimeOptions, Module, Error, Undefined};
//! use std::time::Duration;
//!
//! # fn main() -> Result<(), Error> {
//! let module = Module::new(
//!     "test.js",
//!     "
//!     let internalValue = 0;
//!     export const load = (value) => internalValue = value;
//!     export const getValue = () => internalValue;
//!     "
//! );
//!
//! // Create a new runtime
//! let mut runtime = Runtime::new(RuntimeOptions {
//!     timeout: Duration::from_millis(50), // Stop execution by force after 50ms
//!     default_entrypoint: Some("load".to_string()), // Run this as the entrypoint function if none is registered
//!     ..Default::default()
//! })?;
//!
//! // The handle returned is used to get exported functions and values from that module.
//! // We then call the entrypoint function, but do not need a return value.
//! //Load can be called multiple times, and modules can import other loaded modules
//! // Using `import './filename.js'`
//! let module_handle = runtime.load_module(&module)?;
//! runtime.call_entrypoint::<Undefined>(&module_handle, json_args!(2))?;
//!
//! // Functions don't need to be the entrypoint to be callable!
//! let internal_value: i64 = runtime.call_function(Some(&module_handle), "getValue", json_args!())?;
//! # Ok(())
//! # }
//! ```
//!
//! There are also '_async' and 'immediate' versions of most runtime functions;
//! '_async' functions return a future that resolves to the result of the operation, while
//! '_immediate' functions will make no attempt to wait for the event loop, making them suitable
//! for using [`crate::js_value::Promise`]
//!
//! Rust functions can also be registered to be called from javascript:
//! ```rust
//! use rustyscript::{ Runtime, Module, serde_json::Value };
//!
//! # fn main() -> Result<(), rustyscript::Error> {
//! let module = Module::new("test.js", " rustyscript.functions.foo(); ");
//! let mut runtime = Runtime::new(Default::default())?;
//! runtime.register_function("foo", |args| {
//!     if let Some(value) = args.get(0) {
//!         println!("called with: {}", value);
//!     }
//!     Ok(Value::Null)
//! })?;
//! runtime.load_module(&module)?;
//! # Ok(())
//! # }
//! ```
//!
//! ----
//!
//! Asynchronous JS can be called in 2 ways;
//!
//! The first is to use the 'async' keyword in JS, and then call the function using [`Runtime::call_function_async`]
//! ```rust
//! use rustyscript::{ Runtime, Module, json_args };
//!
//! # fn main() -> Result<(), rustyscript::Error> {
//! let module = Module::new("test.js", "export async function foo() { return 5; }");
//! let mut runtime = Runtime::new(Default::default())?;
//!
//! // The runtime has its own tokio runtime; you can get a handle to it with [Runtime::tokio_runtime]
//! // You can also build the runtime with your own tokio runtime, see [Runtime::with_tokio_runtime]
//! let tokio_runtime = runtime.tokio_runtime();
//!
//! let result: i32 = tokio_runtime.block_on(async {
//!     // Top-level await is supported - we can load modules asynchronously
//!     let handle = runtime.load_module_async(&module).await?;
//!
//!     // Call the function asynchronously
//!     runtime.call_function_async(Some(&handle), "foo", json_args!()).await
//! })?;
//!
//! assert_eq!(result, 5);
//! # Ok(())
//! # }
//! ```
//!
//! The second is to use [`crate::js_value::Promise`]
//! ```rust
//! use rustyscript::{ Runtime, Module, js_value::Promise, json_args };
//!
//! # fn main() -> Result<(), rustyscript::Error> {
//! let module = Module::new("test.js", "export async function foo() { return 5; }");
//!
//! let mut runtime = Runtime::new(Default::default())?;
//! let handle = runtime.load_module(&module)?;
//!
//! // We call the function without waiting for the event loop to run, or for the promise to resolve
//! // This way we can store it and wait for it later, without blocking the event loop or borrowing the runtime
//! let result: Promise<i32> = runtime.call_function_immediate(Some(&handle), "foo", json_args!())?;
//!
//! // We can then wait for the promise to resolve
//! // We can do so asynchronously, using [crate::js_value::Promise::into_future]
//! // But we can also block the current thread:
//! let result = result.into_value(&mut runtime)?;
//! assert_eq!(result, 5);
//! # Ok(())
//! # }
//! ```
//!
//! - See [`Runtime::register_async_function`] for registering and calling async rust from JS
//! - See `examples/async_javascript.rs` for a more detailed example of using async JS
//!
//! ----
//!
//! For better performance calling rust code, consider using an extension instead of a module - see the `runtime_extensions` example for details
//!
//! ----
//!
//! A threaded worker can be used to run code in a separate thread, or to allow multiple concurrent runtimes.
//!
//! the [`worker`] module provides a simple interface to create and interact with workers.
//! The [`worker::InnerWorker`] trait can be implemented to provide custom worker behavior.
//!
//! It also provides a default worker implementation that can be used without any additional setup:
//! ```ignore
//! use rustyscript::{Error, worker::{Worker, DefaultWorker, DefaultWorkerOptions}};
//! use std::time::Duration;
//!
//! fn main() -> Result<(), Error> {
//!     let worker = DefaultWorker::new(DefaultWorkerOptions {
//!         default_entrypoint: None,
//!         timeout: Duration::from_secs(5),
//!     })?;
//!
//!     let result: i32 = worker.eval("5 + 5".to_string())?;
//!     assert_eq!(result, 10);
//!     Ok(())
//! }
//! ```
//!
//! ----
//!
//! ## Utility Functions
//! These functions provide simple one-liner access to common features of this crate:
//! - `evaluate`; Evaluate a single JS expression and return the resulting value
//! - `import`; Get a handle to a JS module from which you can get exported values and functions
//! - `resolve_path`; Resolve a relative path to the current working dir
//! - `validate`; Validate the syntax of a JS expression
//! - `init_platform`; Initialize the V8 platform for multi-threaded applications
//!
//! Commonly used features have been grouped into the following feature-sets:
//! - **`safe_extensions`** - On by default, these extensions are safe to use in a sandboxed environment
//! - **`network_extensions`** - These extensions break sandboxing by allowing network connectivity
//! - **`io_extensions`** - These extensions break sandboxing by allowing filesystem access (WARNING: Also allows some network access)
//! - **`all_extensions`** - All 3 above groups are included
//! - **`extra_features`** - Enables the `worker` feature (enabled by default), and the `snapshot_builder` feature
//! - **`node_experimental`** - HIGHLY EXPERIMENTAL nodeJS support that enables all available Deno extensions
//!
//! ## Crate features
//! The table below lists the available features for this crate. Features marked at `Preserves Sandbox: NO` break isolation between loaded JS modules and the host system.
//! Use with caution.
//!
//! More details on the features can be found in `Cargo.toml`
//!
//! Please note that the `web` feature will also enable `fs_import` and `url_import`, allowing arbitrary filesystem and network access for import statements
//! - This is because the `deno_web` crate allows both fetch and FS reads already
//!
//! | Feature           | Description                                                                                               | Preserves Sandbox| Dependencies                                                                                  |  
//! |-------------------|-----------------------------------------------------------------------------------------------------------|------------------|-----------------------------------------------------------------------------------------------|
//! |`broadcast_channel`|Implements the web-messaging API for Deno                                                                  |**NO**            |`deno_broadcast_channel`, `deno_web`, `deno_webidl`                                            |
//! |`cache`            |Implements the Cache API for Deno                                                                          |**NO**            |`deno_cache`, `deno_webidl`, `deno_web`, `deno_crypto`, `deno_fetch`, `deno_url`, `deno_net`   |
//! |`console`          |Provides `console.*` functionality from JS                                                                 |yes               |`deno_console`, `deno_terminal`                                                                |
//! |`cron`             |Implements scheduled tasks (crons) API                                                                     |**NO**            |`deno_cron`, `deno_console`                                                                    |
//! |`crypto`           |Provides `crypto.*` functionality from JS                                                                  |yes               |`deno_crypto`, `deno_webidl`                                                                   |
//! |`ffi`              |Dynamic library ffi features                                                                               |**NO**            |`deno_ffi`                                                                                     |
//! |`fs`               |Provides ops for interacting with the file system.                                                         |**NO**            |`deno_fs`, `web`,  `io`                                                                        |
//! |`http`             |Implements the fetch standard                                                                              |**NO**            |`deno_http`, `web`, `websocket`                                                                |
//! |`kv`               |Implements the Deno KV Connect protocol                                                                    |**NO**            |`deno_kv`, `web`, `console`                                                                    |
//! |`url`              |Provides the `URL`, and `URLPattern` APIs from within JS                                                   |yes               |`deno_webidl`, `deno_url`                                                                      |
//! |`io`               |Provides IO primitives such as stdio streams and abstraction over File System files.                       |**NO**            |`deno_io`, `rustyline`, `winapi`, `nix`, `libc`, `once_cell`                                   |
//! |`web`              |Provides the `Event`, `TextEncoder`, `TextDecoder`, `File`, Web Cryptography, and fetch APIs from within JS|**NO**            |`deno_webidl`, `deno_web`, `deno_crypto`, `deno_fetch`, `deno_url`, `deno_net`                 |
//! |`webgpu`           |Implements the WebGPU API                                                                                  |**NO**            |`deno_webgpu`, `web`                                                                           |
//! |`webstorage`       |Provides the `WebStorage` API                                                                              |**NO**            |`deno_webidl`, `deno_webstorage`                                                               |
//! |`websocket`        |Provides the `WebSocket` API                                                                               |**NO**            |`deno_web`, `deno_websocket`                                                                   |
//! |`webidl`           |Provides the `webidl` API                                                                                  |yes               |`deno_webidl`                                                                                  |
//! |                   |                                                                                                           |                  |                                                                                               |
//! |`default`          |Provides only those extensions that preserve sandboxing                                                    |yes               |`deno_console`, `deno_crypto`, `deno_webidl`, `deno_url`                                       |
//! |`no_extensions`    |Disables all extensions to the JS runtime - you can still add your own extensions in this mode             |yes               |None                                                                                           |
//! |`all`              |Provides all available functionality                                                                       |**NO**            |`deno_console`, `deno_webidl`, `deno_web`, `deno_net`, `deno_crypto`, `deno_fetch`, `deno_url` |
//! |                   |                                                                                                           |                  |                                                                                               |
//! |`fs_import`        |Enables importing arbitrary code from the filesystem through JS                                            |**NO**            |None                                                                                           |
//! |`url_import`       |Enables importing arbitrary code from network locations through JS                                         |**NO**            |`reqwest`                                                                                      |
//! |                   |                                                                                                           |                  |                                                                                               |
//! |`node_experimental`|HIGHLY EXPERIMENTAL nodeJS support that enables all available Deno extensions                              |**NO**            |For complete list, see Cargo.toml                                                              |
//! |                   |                                                                                                           |                  |                                                                                               |
//! |`worker`           |Enables access to the threaded worker API [`worker`]                                                       |yes               |None                                                                                           |
//! |`snapshot_builder` |Enables access to [`SnapshotBuilder`], a runtime for creating snapshots that can improve start-times       |yes               |None                                                                                           |
//! |`web_stub`         |Enables a subset of `web` features that do not break sandboxing                                            |yes               |`deno_webidl`                                                                                  |
//!
//! ----
//!
//! For an example of this crate in use, see [Lavendeux](https://github.com/rscarson/lavendeux)
//!
#![warn(missing_docs)]
#![warn(clippy::pedantic)]
#![allow(clippy::module_name_repetitions)] //   Does not account for crate-level re-exports
#![allow(clippy::inline_always)] //             Does not account for deno_core's use of inline(always) on op2
#![allow(clippy::needless_pass_by_value)] //    Disabling some features can trigger this
#![cfg_attr(docsrs, feature(doc_cfg))]

#[cfg(feature = "snapshot_builder")]
mod snapshot_builder;

#[cfg(feature = "snapshot_builder")]
#[cfg_attr(docsrs, doc(cfg(feature = "snapshot_builder")))]
pub use snapshot_builder::SnapshotBuilder;

mod runtime_builder;
pub use runtime_builder::RuntimeBuilder;

pub mod error;
pub mod js_value;
pub mod module_loader;
pub mod static_runtime;

mod async_bridge;
mod ext;
mod inner_runtime;
mod module;
mod module_handle;
mod module_wrapper;
mod runtime;
mod traits;
mod transpiler;
mod utilities;

#[cfg(feature = "worker")]
#[cfg_attr(docsrs, doc(cfg(feature = "worker")))]
pub mod worker;

// Expose a few dependencies that could be useful
pub use deno_core;
pub use deno_core::serde_json;
pub use tokio;

/// Re-exports of the deno extension crates used by this library
pub mod extensions {
    #[cfg(feature = "broadcast_channel")]
    #[cfg_attr(docsrs, doc(cfg(feature = "broadcast_channel")))]
    pub use deno_broadcast_channel;

    #[cfg(feature = "cache")]
    #[cfg_attr(docsrs, doc(cfg(feature = "cache")))]
    pub use deno_cache;

    #[cfg(feature = "console")]
    #[cfg_attr(docsrs, doc(cfg(feature = "console")))]
    pub use deno_console;

    #[cfg(feature = "cron")]
    #[cfg_attr(docsrs, doc(cfg(feature = "cron")))]
    pub use deno_cron;

    #[cfg(feature = "crypto")]
    #[cfg_attr(docsrs, doc(cfg(feature = "crypto")))]
    pub use deno_crypto;

    #[cfg(feature = "ffi")]
    #[cfg_attr(docsrs, doc(cfg(feature = "ffi")))]
    pub use deno_ffi;

    #[cfg(feature = "fs")]
    #[cfg_attr(docsrs, doc(cfg(feature = "fs")))]
    pub use deno_fs;

    #[cfg(feature = "http")]
    #[cfg_attr(docsrs, doc(cfg(feature = "http")))]
    pub use deno_http;

    #[cfg(feature = "io")]
    #[cfg_attr(docsrs, doc(cfg(feature = "io")))]
    pub use deno_io;

    #[cfg(feature = "kv")]
    #[cfg_attr(docsrs, doc(cfg(feature = "kv")))]
    pub use deno_kv;

    #[cfg(feature = "url")]
    #[cfg_attr(docsrs, doc(cfg(feature = "url")))]
    pub use deno_url;

    #[cfg(feature = "webgpu")]
    #[cfg_attr(docsrs, doc(cfg(feature = "webgpu")))]
    pub use deno_webgpu;

    #[cfg(feature = "websocket")]
    #[cfg_attr(docsrs, doc(cfg(feature = "websocket")))]
    pub use deno_websocket;

    #[cfg(feature = "webstorage")]
    #[cfg_attr(docsrs, doc(cfg(feature = "webstorage")))]
    pub use deno_webstorage;

    #[cfg(feature = "web")]
    #[cfg_attr(docsrs, doc(cfg(feature = "webstorage")))]
    pub use deno_tls;
}

#[cfg(feature = "kv")]
#[cfg_attr(docsrs, doc(cfg(feature = "kv")))]
pub use ext::kv::{KvConfig, KvStore};

//#[cfg(feature = "cache")]
//#[cfg_attr(docsrs, doc(cfg(feature = "cache")))]
//pub use ext::cache::CacheBackend;

#[cfg(feature = "node_experimental")]
#[cfg_attr(docsrs, doc(cfg(feature = "node_experimental")))]
pub use ext::node::resolvers::RustyResolver;

#[cfg(feature = "web")]
#[cfg_attr(docsrs, doc(cfg(feature = "web")))]
pub use ext::web::{
    AllowlistWebPermissions, DefaultWebPermissions, PermissionDeniedError, SystemsPermissionKind,
    WebOptions, WebPermissions,
};
pub use ext::ExtensionOptions;

// Expose some important stuff from us
pub use async_bridge::TokioRuntime;
pub use error::Error;
pub use inner_runtime::{RsAsyncFunction, RsFunction};
pub use module::Module;
pub use module_handle::ModuleHandle;
pub use module_wrapper::ModuleWrapper;
pub use runtime::{Runtime, RuntimeOptions, Undefined};
pub use utilities::{evaluate, import, init_platform, resolve_path, validate};

#[cfg(feature = "broadcast_channel")]
#[cfg_attr(docsrs, doc(cfg(feature = "broadcast_channel")))]
pub use ext::broadcast_channel::BroadcastChannelWrapper;

#[cfg(feature = "web")]
#[cfg_attr(docsrs, doc(cfg(feature = "web")))]
pub use hyper_util;

#[cfg(test)]
mod test {
    use crate::{include_module, Error, Module, Runtime, RuntimeOptions};

    static WHITELIST: Module = include_module!("op_whitelist.js");

    #[test]
    fn test_readme_deps() {
        version_sync::assert_markdown_deps_updated!("readme.md");
    }

    #[test]
    fn test_html_root_url() {
        version_sync::assert_html_root_url_updated!("src/lib.rs");
    }

    #[test]
    #[cfg(not(feature = "web"))]
    fn check_op_whitelist() {
        let inner = || -> Result<(), Error> {
            let mut runtime = Runtime::new(RuntimeOptions::default())?;
            runtime.load_module(&WHITELIST)?;
            let hnd = runtime.load_module(&Module::new(
                "test_whitelist.js",
                "
                import { whitelist } from './op_whitelist.js';
                let ops = Deno.core.ops.op_op_names();
                export const unsafe_ops = ops.filter(op => !whitelist.hasOwnProperty(op));
            ",
            ))?;

            let unsafe_ops: Vec<String> = runtime.get_value(Some(&hnd), "unsafe_ops")?;

            if !unsafe_ops.is_empty() {
                eprintln!("Found unsafe ops: {unsafe_ops:?}.\nOnce confirmed safe, add them to `src/op_whitelist.js`");
                panic!("Whitelist test failed");
            }

            Ok(())
        };

        inner().expect("Could not verify op safety");
    }
}
>>>>>>> 58c198e5
<|MERGE_RESOLUTION|>--- conflicted
+++ resolved
@@ -1,4 +1,3 @@
-<<<<<<< HEAD
 //! ![Rustyscript - Effortless JS Integration for Rust](https://raw.githubusercontent.com/rscarson/rustyscript/refs/heads/master/.github/rustyscript-logo-wide.png)
 //!
 //! [![Crates.io](https://img.shields.io/crates/v/rustyscript.svg)](https://crates.io/crates/rustyscript/)
@@ -287,8 +286,6 @@
 #![allow(clippy::module_name_repetitions)] //   Does not account for crate-level re-exports
 #![allow(clippy::inline_always)] //             Does not account for deno_core's use of inline(always) on op2
 #![allow(clippy::needless_pass_by_value)] //    Disabling some features can trigger this
-#![allow(unused_imports)]
-#![allow(dead_code)]
 #![cfg_attr(docsrs, feature(doc_cfg))]
 
 #[cfg(feature = "snapshot_builder")]
@@ -393,23 +390,24 @@
 #[cfg_attr(docsrs, doc(cfg(feature = "kv")))]
 pub use ext::kv::{KvConfig, KvStore};
 
-#[cfg(feature = "cache")]
-#[cfg_attr(docsrs, doc(cfg(feature = "cache")))]
-pub use ext::cache::CacheBackend;
+//#[cfg(feature = "cache")]
+//#[cfg_attr(docsrs, doc(cfg(feature = "cache")))]
+//pub use ext::cache::CacheBackend;
 
 #[cfg(feature = "node_experimental")]
 #[cfg_attr(docsrs, doc(cfg(feature = "node_experimental")))]
-pub use ext::node::RustyResolver;
+pub use ext::node::resolvers::RustyResolver;
 
 #[cfg(feature = "web")]
 #[cfg_attr(docsrs, doc(cfg(feature = "web")))]
 pub use ext::web::{
-    AllowlistWebPermissions, DefaultWebPermissions, PermissionDenied, SystemsPermissionKind,
+    AllowlistWebPermissions, DefaultWebPermissions, PermissionDeniedError, SystemsPermissionKind,
     WebOptions, WebPermissions,
 };
 pub use ext::ExtensionOptions;
 
 // Expose some important stuff from us
+pub use async_bridge::TokioRuntime;
 pub use error::Error;
 pub use inner_runtime::{RsAsyncFunction, RsFunction};
 pub use module::Module;
@@ -428,8 +426,10 @@
 
 #[cfg(test)]
 mod test {
-    use crate::{include_module, Error, Module, Runtime, RuntimeOptions};
-
+    #[cfg(not(feature = "web"))]
+    use crate::{include_module, Module};
+
+    #[cfg(not(feature = "web"))]
     static WHITELIST: Module = include_module!("op_whitelist.js");
 
     #[test]
@@ -460,479 +460,6 @@
             let unsafe_ops: Vec<String> = runtime.get_value(Some(&hnd), "unsafe_ops")?;
 
             if !unsafe_ops.is_empty() {
-                println!("Found unsafe ops: {unsafe_ops:?}.\nOnce confirmed safe, add them to `src/op_whitelist.js`");
-                std::process::exit(1);
-            }
-
-            Ok(())
-        };
-
-        inner().expect("Could not verify op safety");
-    }
-}
-=======
-//! ![Rustyscript - Effortless JS Integration for Rust](https://raw.githubusercontent.com/rscarson/rustyscript/refs/heads/master/.github/rustyscript-logo-wide.png)
-//!
-//! [![Crates.io](https://img.shields.io/crates/v/rustyscript.svg)](https://crates.io/crates/rustyscript/)
-//! [![Build Status](https://github.com/rscarson/rustyscript/actions/workflows/tests.yml/badge.svg?branch=master)](https://github.com/rscarson/rustyscript/actions?query=branch%3Amaster)
-//! [![docs.rs](https://img.shields.io/docsrs/rustyscript)](https://docs.rs/rustyscript/latest/rustyscript/)
-//! [![Static Badge](https://img.shields.io/badge/mdbook-user%20guide-blue)](https://rscarson.github.io/rustyscript-book/)
-//! [![License](https://img.shields.io/badge/license-MIT-blue.svg)](https://raw.githubusercontent.com/rscarson/rustyscript/master/LICENSE)
-//!
-//! ## Rustyscript - Effortless JS Integration for Rust
-//!
-//! rustyscript provides a quick and simple way to integrate a runtime javascript or typescript component from within Rust.
-//!
-//! It uses the v8 engine through the `deno_core` crate, and aims to be as simple as possible to use without sacrificing flexibility or performance.  
-//! I also have attempted to abstract away the v8 engine details so you can for the most part operate directly on rust types.
-//!
-//!
-//! **Sandboxed**  
-//! By default, the code being run is entirely sandboxed from the host, having no filesystem or network access.  
-//! [extensions](https://rscarson.github.io/rustyscript-book/extensions) can be added to grant additional capabilities that may violate sandboxing
-//!
-//! **Flexible**  
-//! The runtime is designed to be as flexible as possible, allowing you to modify capabilities, the module loader, and more.  
-//! - Asynchronous JS is fully supported, and the runtime can be configured to run in a multithreaded environment.  
-//! - Typescript is supported, and will be transpired into JS for execution.
-//! - Node JS is supported experimentally, but is not yet fully compatible ([See the `NodeJS` Compatibility section](https://rscarson.github.io/rustyscript-book/advanced/nodejs_compatibility.md))
-//!
-//! **Unopinionated**  
-//! Rustyscript is designed to be a thin wrapper over the Deno runtime, to remove potential pitfalls and simplify the API without sacrificing flexibility or performance.
-//!
-//! -----
-//!
-//! Here is a very basic use of this crate to execute a JS module. It will:
-//! - Create a basic runtime
-//! - Load a javascript module,
-//! - Call a function registered as the entrypoint
-//! - Return the resulting value
-//! ```rust
-//! use rustyscript::{json_args, Runtime, Module, Error};
-//!
-//! # fn main() -> Result<(), Error> {
-//! let module = Module::new(
-//!     "test.js",
-//!     "
-//!     export default (string, integer) => {
-//!         console.log(`Hello world: string=${string}, integer=${integer}`);
-//!         return 2;
-//!     }
-//!     "
-//! );
-//!
-//! let value: usize = Runtime::execute_module(
-//!     &module, vec![],
-//!     Default::default(),
-//!     json_args!("test", 5)
-//! )?;
-//!
-//! assert_eq!(value, 2);
-//! # Ok(())
-//! # }
-//! ```
-//!
-//! Modules can also be loaded from the filesystem with [`Module::load`] or [`Module::load_dir`] if you want to collect all modules in a given directory.
-//!
-//! ----
-//!
-//! If all you need is the result of a single javascript expression, you can use:
-//! ```rust
-//! let result: i64 = rustyscript::evaluate("5 + 5").expect("The expression was invalid!");
-//! ```
-//!
-//! Or to just import a single module for use:
-//! ```no_run
-//! use rustyscript::{json_args, import};
-//! let mut module = import("js/my_module.js").expect("Something went wrong!");
-//! let value: String = module.call("exported_function_name", json_args!()).expect("Could not get a value!");
-//! ```
-//!
-//! There are a few other utilities included, such as [`validate`] and [`resolve_path`]
-//!
-//! ----
-//!
-//! A more detailed version of the crate's usage can be seen below, which breaks down the steps instead of using the one-liner [`Runtime::execute_module`]:
-//! ```rust
-//! use rustyscript::{json_args, Runtime, RuntimeOptions, Module, Error, Undefined};
-//! use std::time::Duration;
-//!
-//! # fn main() -> Result<(), Error> {
-//! let module = Module::new(
-//!     "test.js",
-//!     "
-//!     let internalValue = 0;
-//!     export const load = (value) => internalValue = value;
-//!     export const getValue = () => internalValue;
-//!     "
-//! );
-//!
-//! // Create a new runtime
-//! let mut runtime = Runtime::new(RuntimeOptions {
-//!     timeout: Duration::from_millis(50), // Stop execution by force after 50ms
-//!     default_entrypoint: Some("load".to_string()), // Run this as the entrypoint function if none is registered
-//!     ..Default::default()
-//! })?;
-//!
-//! // The handle returned is used to get exported functions and values from that module.
-//! // We then call the entrypoint function, but do not need a return value.
-//! //Load can be called multiple times, and modules can import other loaded modules
-//! // Using `import './filename.js'`
-//! let module_handle = runtime.load_module(&module)?;
-//! runtime.call_entrypoint::<Undefined>(&module_handle, json_args!(2))?;
-//!
-//! // Functions don't need to be the entrypoint to be callable!
-//! let internal_value: i64 = runtime.call_function(Some(&module_handle), "getValue", json_args!())?;
-//! # Ok(())
-//! # }
-//! ```
-//!
-//! There are also '_async' and 'immediate' versions of most runtime functions;
-//! '_async' functions return a future that resolves to the result of the operation, while
-//! '_immediate' functions will make no attempt to wait for the event loop, making them suitable
-//! for using [`crate::js_value::Promise`]
-//!
-//! Rust functions can also be registered to be called from javascript:
-//! ```rust
-//! use rustyscript::{ Runtime, Module, serde_json::Value };
-//!
-//! # fn main() -> Result<(), rustyscript::Error> {
-//! let module = Module::new("test.js", " rustyscript.functions.foo(); ");
-//! let mut runtime = Runtime::new(Default::default())?;
-//! runtime.register_function("foo", |args| {
-//!     if let Some(value) = args.get(0) {
-//!         println!("called with: {}", value);
-//!     }
-//!     Ok(Value::Null)
-//! })?;
-//! runtime.load_module(&module)?;
-//! # Ok(())
-//! # }
-//! ```
-//!
-//! ----
-//!
-//! Asynchronous JS can be called in 2 ways;
-//!
-//! The first is to use the 'async' keyword in JS, and then call the function using [`Runtime::call_function_async`]
-//! ```rust
-//! use rustyscript::{ Runtime, Module, json_args };
-//!
-//! # fn main() -> Result<(), rustyscript::Error> {
-//! let module = Module::new("test.js", "export async function foo() { return 5; }");
-//! let mut runtime = Runtime::new(Default::default())?;
-//!
-//! // The runtime has its own tokio runtime; you can get a handle to it with [Runtime::tokio_runtime]
-//! // You can also build the runtime with your own tokio runtime, see [Runtime::with_tokio_runtime]
-//! let tokio_runtime = runtime.tokio_runtime();
-//!
-//! let result: i32 = tokio_runtime.block_on(async {
-//!     // Top-level await is supported - we can load modules asynchronously
-//!     let handle = runtime.load_module_async(&module).await?;
-//!
-//!     // Call the function asynchronously
-//!     runtime.call_function_async(Some(&handle), "foo", json_args!()).await
-//! })?;
-//!
-//! assert_eq!(result, 5);
-//! # Ok(())
-//! # }
-//! ```
-//!
-//! The second is to use [`crate::js_value::Promise`]
-//! ```rust
-//! use rustyscript::{ Runtime, Module, js_value::Promise, json_args };
-//!
-//! # fn main() -> Result<(), rustyscript::Error> {
-//! let module = Module::new("test.js", "export async function foo() { return 5; }");
-//!
-//! let mut runtime = Runtime::new(Default::default())?;
-//! let handle = runtime.load_module(&module)?;
-//!
-//! // We call the function without waiting for the event loop to run, or for the promise to resolve
-//! // This way we can store it and wait for it later, without blocking the event loop or borrowing the runtime
-//! let result: Promise<i32> = runtime.call_function_immediate(Some(&handle), "foo", json_args!())?;
-//!
-//! // We can then wait for the promise to resolve
-//! // We can do so asynchronously, using [crate::js_value::Promise::into_future]
-//! // But we can also block the current thread:
-//! let result = result.into_value(&mut runtime)?;
-//! assert_eq!(result, 5);
-//! # Ok(())
-//! # }
-//! ```
-//!
-//! - See [`Runtime::register_async_function`] for registering and calling async rust from JS
-//! - See `examples/async_javascript.rs` for a more detailed example of using async JS
-//!
-//! ----
-//!
-//! For better performance calling rust code, consider using an extension instead of a module - see the `runtime_extensions` example for details
-//!
-//! ----
-//!
-//! A threaded worker can be used to run code in a separate thread, or to allow multiple concurrent runtimes.
-//!
-//! the [`worker`] module provides a simple interface to create and interact with workers.
-//! The [`worker::InnerWorker`] trait can be implemented to provide custom worker behavior.
-//!
-//! It also provides a default worker implementation that can be used without any additional setup:
-//! ```ignore
-//! use rustyscript::{Error, worker::{Worker, DefaultWorker, DefaultWorkerOptions}};
-//! use std::time::Duration;
-//!
-//! fn main() -> Result<(), Error> {
-//!     let worker = DefaultWorker::new(DefaultWorkerOptions {
-//!         default_entrypoint: None,
-//!         timeout: Duration::from_secs(5),
-//!     })?;
-//!
-//!     let result: i32 = worker.eval("5 + 5".to_string())?;
-//!     assert_eq!(result, 10);
-//!     Ok(())
-//! }
-//! ```
-//!
-//! ----
-//!
-//! ## Utility Functions
-//! These functions provide simple one-liner access to common features of this crate:
-//! - `evaluate`; Evaluate a single JS expression and return the resulting value
-//! - `import`; Get a handle to a JS module from which you can get exported values and functions
-//! - `resolve_path`; Resolve a relative path to the current working dir
-//! - `validate`; Validate the syntax of a JS expression
-//! - `init_platform`; Initialize the V8 platform for multi-threaded applications
-//!
-//! Commonly used features have been grouped into the following feature-sets:
-//! - **`safe_extensions`** - On by default, these extensions are safe to use in a sandboxed environment
-//! - **`network_extensions`** - These extensions break sandboxing by allowing network connectivity
-//! - **`io_extensions`** - These extensions break sandboxing by allowing filesystem access (WARNING: Also allows some network access)
-//! - **`all_extensions`** - All 3 above groups are included
-//! - **`extra_features`** - Enables the `worker` feature (enabled by default), and the `snapshot_builder` feature
-//! - **`node_experimental`** - HIGHLY EXPERIMENTAL nodeJS support that enables all available Deno extensions
-//!
-//! ## Crate features
-//! The table below lists the available features for this crate. Features marked at `Preserves Sandbox: NO` break isolation between loaded JS modules and the host system.
-//! Use with caution.
-//!
-//! More details on the features can be found in `Cargo.toml`
-//!
-//! Please note that the `web` feature will also enable `fs_import` and `url_import`, allowing arbitrary filesystem and network access for import statements
-//! - This is because the `deno_web` crate allows both fetch and FS reads already
-//!
-//! | Feature           | Description                                                                                               | Preserves Sandbox| Dependencies                                                                                  |  
-//! |-------------------|-----------------------------------------------------------------------------------------------------------|------------------|-----------------------------------------------------------------------------------------------|
-//! |`broadcast_channel`|Implements the web-messaging API for Deno                                                                  |**NO**            |`deno_broadcast_channel`, `deno_web`, `deno_webidl`                                            |
-//! |`cache`            |Implements the Cache API for Deno                                                                          |**NO**            |`deno_cache`, `deno_webidl`, `deno_web`, `deno_crypto`, `deno_fetch`, `deno_url`, `deno_net`   |
-//! |`console`          |Provides `console.*` functionality from JS                                                                 |yes               |`deno_console`, `deno_terminal`                                                                |
-//! |`cron`             |Implements scheduled tasks (crons) API                                                                     |**NO**            |`deno_cron`, `deno_console`                                                                    |
-//! |`crypto`           |Provides `crypto.*` functionality from JS                                                                  |yes               |`deno_crypto`, `deno_webidl`                                                                   |
-//! |`ffi`              |Dynamic library ffi features                                                                               |**NO**            |`deno_ffi`                                                                                     |
-//! |`fs`               |Provides ops for interacting with the file system.                                                         |**NO**            |`deno_fs`, `web`,  `io`                                                                        |
-//! |`http`             |Implements the fetch standard                                                                              |**NO**            |`deno_http`, `web`, `websocket`                                                                |
-//! |`kv`               |Implements the Deno KV Connect protocol                                                                    |**NO**            |`deno_kv`, `web`, `console`                                                                    |
-//! |`url`              |Provides the `URL`, and `URLPattern` APIs from within JS                                                   |yes               |`deno_webidl`, `deno_url`                                                                      |
-//! |`io`               |Provides IO primitives such as stdio streams and abstraction over File System files.                       |**NO**            |`deno_io`, `rustyline`, `winapi`, `nix`, `libc`, `once_cell`                                   |
-//! |`web`              |Provides the `Event`, `TextEncoder`, `TextDecoder`, `File`, Web Cryptography, and fetch APIs from within JS|**NO**            |`deno_webidl`, `deno_web`, `deno_crypto`, `deno_fetch`, `deno_url`, `deno_net`                 |
-//! |`webgpu`           |Implements the WebGPU API                                                                                  |**NO**            |`deno_webgpu`, `web`                                                                           |
-//! |`webstorage`       |Provides the `WebStorage` API                                                                              |**NO**            |`deno_webidl`, `deno_webstorage`                                                               |
-//! |`websocket`        |Provides the `WebSocket` API                                                                               |**NO**            |`deno_web`, `deno_websocket`                                                                   |
-//! |`webidl`           |Provides the `webidl` API                                                                                  |yes               |`deno_webidl`                                                                                  |
-//! |                   |                                                                                                           |                  |                                                                                               |
-//! |`default`          |Provides only those extensions that preserve sandboxing                                                    |yes               |`deno_console`, `deno_crypto`, `deno_webidl`, `deno_url`                                       |
-//! |`no_extensions`    |Disables all extensions to the JS runtime - you can still add your own extensions in this mode             |yes               |None                                                                                           |
-//! |`all`              |Provides all available functionality                                                                       |**NO**            |`deno_console`, `deno_webidl`, `deno_web`, `deno_net`, `deno_crypto`, `deno_fetch`, `deno_url` |
-//! |                   |                                                                                                           |                  |                                                                                               |
-//! |`fs_import`        |Enables importing arbitrary code from the filesystem through JS                                            |**NO**            |None                                                                                           |
-//! |`url_import`       |Enables importing arbitrary code from network locations through JS                                         |**NO**            |`reqwest`                                                                                      |
-//! |                   |                                                                                                           |                  |                                                                                               |
-//! |`node_experimental`|HIGHLY EXPERIMENTAL nodeJS support that enables all available Deno extensions                              |**NO**            |For complete list, see Cargo.toml                                                              |
-//! |                   |                                                                                                           |                  |                                                                                               |
-//! |`worker`           |Enables access to the threaded worker API [`worker`]                                                       |yes               |None                                                                                           |
-//! |`snapshot_builder` |Enables access to [`SnapshotBuilder`], a runtime for creating snapshots that can improve start-times       |yes               |None                                                                                           |
-//! |`web_stub`         |Enables a subset of `web` features that do not break sandboxing                                            |yes               |`deno_webidl`                                                                                  |
-//!
-//! ----
-//!
-//! For an example of this crate in use, see [Lavendeux](https://github.com/rscarson/lavendeux)
-//!
-#![warn(missing_docs)]
-#![warn(clippy::pedantic)]
-#![allow(clippy::module_name_repetitions)] //   Does not account for crate-level re-exports
-#![allow(clippy::inline_always)] //             Does not account for deno_core's use of inline(always) on op2
-#![allow(clippy::needless_pass_by_value)] //    Disabling some features can trigger this
-#![cfg_attr(docsrs, feature(doc_cfg))]
-
-#[cfg(feature = "snapshot_builder")]
-mod snapshot_builder;
-
-#[cfg(feature = "snapshot_builder")]
-#[cfg_attr(docsrs, doc(cfg(feature = "snapshot_builder")))]
-pub use snapshot_builder::SnapshotBuilder;
-
-mod runtime_builder;
-pub use runtime_builder::RuntimeBuilder;
-
-pub mod error;
-pub mod js_value;
-pub mod module_loader;
-pub mod static_runtime;
-
-mod async_bridge;
-mod ext;
-mod inner_runtime;
-mod module;
-mod module_handle;
-mod module_wrapper;
-mod runtime;
-mod traits;
-mod transpiler;
-mod utilities;
-
-#[cfg(feature = "worker")]
-#[cfg_attr(docsrs, doc(cfg(feature = "worker")))]
-pub mod worker;
-
-// Expose a few dependencies that could be useful
-pub use deno_core;
-pub use deno_core::serde_json;
-pub use tokio;
-
-/// Re-exports of the deno extension crates used by this library
-pub mod extensions {
-    #[cfg(feature = "broadcast_channel")]
-    #[cfg_attr(docsrs, doc(cfg(feature = "broadcast_channel")))]
-    pub use deno_broadcast_channel;
-
-    #[cfg(feature = "cache")]
-    #[cfg_attr(docsrs, doc(cfg(feature = "cache")))]
-    pub use deno_cache;
-
-    #[cfg(feature = "console")]
-    #[cfg_attr(docsrs, doc(cfg(feature = "console")))]
-    pub use deno_console;
-
-    #[cfg(feature = "cron")]
-    #[cfg_attr(docsrs, doc(cfg(feature = "cron")))]
-    pub use deno_cron;
-
-    #[cfg(feature = "crypto")]
-    #[cfg_attr(docsrs, doc(cfg(feature = "crypto")))]
-    pub use deno_crypto;
-
-    #[cfg(feature = "ffi")]
-    #[cfg_attr(docsrs, doc(cfg(feature = "ffi")))]
-    pub use deno_ffi;
-
-    #[cfg(feature = "fs")]
-    #[cfg_attr(docsrs, doc(cfg(feature = "fs")))]
-    pub use deno_fs;
-
-    #[cfg(feature = "http")]
-    #[cfg_attr(docsrs, doc(cfg(feature = "http")))]
-    pub use deno_http;
-
-    #[cfg(feature = "io")]
-    #[cfg_attr(docsrs, doc(cfg(feature = "io")))]
-    pub use deno_io;
-
-    #[cfg(feature = "kv")]
-    #[cfg_attr(docsrs, doc(cfg(feature = "kv")))]
-    pub use deno_kv;
-
-    #[cfg(feature = "url")]
-    #[cfg_attr(docsrs, doc(cfg(feature = "url")))]
-    pub use deno_url;
-
-    #[cfg(feature = "webgpu")]
-    #[cfg_attr(docsrs, doc(cfg(feature = "webgpu")))]
-    pub use deno_webgpu;
-
-    #[cfg(feature = "websocket")]
-    #[cfg_attr(docsrs, doc(cfg(feature = "websocket")))]
-    pub use deno_websocket;
-
-    #[cfg(feature = "webstorage")]
-    #[cfg_attr(docsrs, doc(cfg(feature = "webstorage")))]
-    pub use deno_webstorage;
-
-    #[cfg(feature = "web")]
-    #[cfg_attr(docsrs, doc(cfg(feature = "webstorage")))]
-    pub use deno_tls;
-}
-
-#[cfg(feature = "kv")]
-#[cfg_attr(docsrs, doc(cfg(feature = "kv")))]
-pub use ext::kv::{KvConfig, KvStore};
-
-//#[cfg(feature = "cache")]
-//#[cfg_attr(docsrs, doc(cfg(feature = "cache")))]
-//pub use ext::cache::CacheBackend;
-
-#[cfg(feature = "node_experimental")]
-#[cfg_attr(docsrs, doc(cfg(feature = "node_experimental")))]
-pub use ext::node::resolvers::RustyResolver;
-
-#[cfg(feature = "web")]
-#[cfg_attr(docsrs, doc(cfg(feature = "web")))]
-pub use ext::web::{
-    AllowlistWebPermissions, DefaultWebPermissions, PermissionDeniedError, SystemsPermissionKind,
-    WebOptions, WebPermissions,
-};
-pub use ext::ExtensionOptions;
-
-// Expose some important stuff from us
-pub use async_bridge::TokioRuntime;
-pub use error::Error;
-pub use inner_runtime::{RsAsyncFunction, RsFunction};
-pub use module::Module;
-pub use module_handle::ModuleHandle;
-pub use module_wrapper::ModuleWrapper;
-pub use runtime::{Runtime, RuntimeOptions, Undefined};
-pub use utilities::{evaluate, import, init_platform, resolve_path, validate};
-
-#[cfg(feature = "broadcast_channel")]
-#[cfg_attr(docsrs, doc(cfg(feature = "broadcast_channel")))]
-pub use ext::broadcast_channel::BroadcastChannelWrapper;
-
-#[cfg(feature = "web")]
-#[cfg_attr(docsrs, doc(cfg(feature = "web")))]
-pub use hyper_util;
-
-#[cfg(test)]
-mod test {
-    use crate::{include_module, Error, Module, Runtime, RuntimeOptions};
-
-    static WHITELIST: Module = include_module!("op_whitelist.js");
-
-    #[test]
-    fn test_readme_deps() {
-        version_sync::assert_markdown_deps_updated!("readme.md");
-    }
-
-    #[test]
-    fn test_html_root_url() {
-        version_sync::assert_html_root_url_updated!("src/lib.rs");
-    }
-
-    #[test]
-    #[cfg(not(feature = "web"))]
-    fn check_op_whitelist() {
-        let inner = || -> Result<(), Error> {
-            let mut runtime = Runtime::new(RuntimeOptions::default())?;
-            runtime.load_module(&WHITELIST)?;
-            let hnd = runtime.load_module(&Module::new(
-                "test_whitelist.js",
-                "
-                import { whitelist } from './op_whitelist.js';
-                let ops = Deno.core.ops.op_op_names();
-                export const unsafe_ops = ops.filter(op => !whitelist.hasOwnProperty(op));
-            ",
-            ))?;
-
-            let unsafe_ops: Vec<String> = runtime.get_value(Some(&hnd), "unsafe_ops")?;
-
-            if !unsafe_ops.is_empty() {
                 eprintln!("Found unsafe ops: {unsafe_ops:?}.\nOnce confirmed safe, add them to `src/op_whitelist.js`");
                 panic!("Whitelist test failed");
             }
@@ -942,5 +469,4 @@
 
         inner().expect("Could not verify op safety");
     }
-}
->>>>>>> 58c198e5
+}